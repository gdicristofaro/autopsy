/*
 * Autopsy Forensic Browser
 *
 * Copyright 2011 Basis Technology Corp.
 * Contact: carrier <at> sleuthkit <dot> org
 *
 * Licensed under the Apache License, Version 2.0 (the "License");
 * you may not use this file except in compliance with the License.
 * You may obtain a copy of the License at
 *
 *     http://www.apache.org/licenses/LICENSE-2.0
 *
 * Unless required by applicable law or agreed to in writing, software
 * distributed under the License is distributed on an "AS IS" BASIS,
 * WITHOUT WARRANTIES OR CONDITIONS OF ANY KIND, either express or implied.
 * See the License for the specific language governing permissions and
 * limitations under the License.
 */

package org.sleuthkit.autopsy.casemodule;

import java.awt.Component;
import java.awt.Dialog;
import java.awt.event.ActionEvent;
import java.awt.event.ActionListener;
import java.util.logging.Level;
import java.util.logging.Logger;
import javax.swing.Action;
import javax.swing.ImageIcon;
import javax.swing.JButton;
import javax.swing.JOptionPane;
import javax.swing.SwingUtilities;
import javax.swing.event.ChangeEvent;
import javax.swing.event.ChangeListener;
import org.openide.DialogDisplayer;
import org.openide.WizardDescriptor;
import org.openide.util.ChangeSupport;
import org.openide.util.HelpCtx;
import org.openide.util.Lookup;
import org.openide.util.NbBundle;
import org.openide.util.actions.CallableSystemAction;
import org.openide.util.actions.Presenter;
import org.openide.util.lookup.ServiceProvider;
import org.sleuthkit.autopsy.coreutils.Log;
import org.sleuthkit.datamodel.Image;

/**
 * The action to add an image to the current Case. This action should be disabled
 * on creation and it will be enabled on new case creation or case opened.
 *
 * @author jantonius
 */
// TODO: need annotation because there's a "Lookup.getDefault().lookup(AddImageAction.class)"
// used in AddImageWizardPanel1 (among other places). It really shouldn't be done like that.
@ServiceProvider(service = AddImageAction.class)
public final class AddImageAction extends CallableSystemAction implements Presenter.Toolbar {

    // Keys into the WizardDescriptor properties that pass information between stages of the wizard
    // <TYPE>: <DESCRIPTION>
    // String: time zone that the image is from
    static final String TIMEZONE_PROP = "timeZone";
    // String[]: array of paths to each image selected
    static final String IMGPATHS_PROP = "imgPaths";
    // CleanupTask: task to clean up the database file if wizard errors/is cancelled after it is created
    static final String IMAGECLEANUPTASK_PROP = "finalFileCleanup";
    // int: the next availble id for a new image
    static final String IMAGEID_PROP = "imageId";
    // AddImageProcess: the next availble id for a new image
    static final String PROCESS_PROP = "process";
    // boolean: whether or not to lookup files in the hashDB
    static final String LOOKUPFILES_PROP = "lookupFiles";
    // boolean: whether or not to skip processing orphan files on FAT filesystems
    static final String NOFATORPHANS_PROP = "nofatorphans";
<<<<<<< HEAD
    // boolean: whether or not to skip processing of unallocated space
    static final String NOUNALLOC_PROP = "nounalloc";
=======

>>>>>>> db5e80fb
    
    static final Logger logger = Logger.getLogger(AddImageAction.class.getName());

    private WizardDescriptor wizardDescriptor;
    private WizardDescriptor.Iterator<WizardDescriptor> iterator;
    private Dialog dialog;
    private JButton toolbarButton = new JButton();

    /**
     * The constructor for AddImageAction class
     */
    public AddImageAction() {
        putValue(Action.NAME, NbBundle.getMessage(AddImageAction.class, "CTL_AddImage")); // set the action Name

        // set the action for the toolbar button
        toolbarButton.addActionListener(new ActionListener() {

            @Override
            public void actionPerformed(ActionEvent e) {
                AddImageAction.this.actionPerformed(e);
            }
        });

        this.setEnabled(false); // disable this action class
    }

    /**
     * Pop-up the "Add Image" wizard panel.
     * 
     * @param e
     */
    @Override
    public void actionPerformed(ActionEvent e) {
        Log.noteAction(AddImageAction.class);
        
        final IngestConfigurator ingestConfig = Lookup.getDefault().lookup(IngestConfigurator.class);
        if (ingestConfig.isIngestRunning()) {
            final String msg = "<html>Ingest is ongoing on another image. Adding a new image now might slow down the current ingest.<br />Do you want to proceed and add a new image now?</html>";
            if (JOptionPane.showConfirmDialog(null, msg, "Ingest in progress", JOptionPane.YES_NO_OPTION, JOptionPane.QUESTION_MESSAGE) == JOptionPane.NO_OPTION) {
                return;
            }
        }

        iterator = new AddImageWizardIterator(this);
        wizardDescriptor = new WizardDescriptor(iterator);
        wizardDescriptor.setTitle("Add Image");
        wizardDescriptor.putProperty(NAME, e);

        if (dialog != null) {
            dialog.setVisible(false); // hide the old one
        }
        dialog = DialogDisplayer.getDefault().createDialog(wizardDescriptor);
        dialog.setVisible(true);
        dialog.toFront();
        
    
        // Do any cleanup that needs to happen (potentially: stopping the
        //add-image process, reverting an image)
        runCleanupTasks();
    }    
    
    /**
     * Closes the current dialog and wizard, and opens a new one. Used in the
     * "Add another image" action on the last panel
     */
    void restart() {
        // Simulate clicking finish for the current dialog
        wizardDescriptor.setValue(WizardDescriptor.FINISH_OPTION);
        dialog.setVisible(false);

        // let the previous call to AddImageAction.actionPerformed() finish up
        // after the wizard, this will run when its it's done
        final Runnable r = new Runnable()  {
            @Override
            public void run() {
                actionPerformed(null);
            }
        };
        
        SwingUtilities.invokeLater(r);
    }
    
    public interface IndexImageTask {
        void runTask(Image newImage);
    }

    /**
     * This method does nothing. Use the "actionPerformed(ActionEvent e)" instead of this method.
     */
    @Override
    public void performAction() {
    }

    /**
     * Gets the name of this action. This may be presented as an item in a menu.
     *
     * @return actionName
     */
    @Override
    public String getName() {
        return NbBundle.getMessage(AddImageAction.class, "CTL_AddImageButton");
    }

    /**
     * Gets the HelpCtx associated with implementing object
     *
     * @return HelpCtx or HelpCtx.DEFAULT_HELP
     */
    @Override
    public HelpCtx getHelpCtx() {
        return HelpCtx.DEFAULT_HELP;
    }

    /**
     * Returns the toolbar component of this action
     * 
     * @return component  the toolbar button
     */
    @Override
    public Component getToolbarPresenter() {
        ImageIcon icon = new ImageIcon(getClass().getResource("btn_icon_add_image.png"));
        toolbarButton.setIcon(icon);
        toolbarButton.setText(this.getName());
        return toolbarButton;
    }

    /**
     * Set this action to be enabled/disabled
     *
     * @param value  whether to enable this action or not
     */
    @Override
    public void setEnabled(boolean value) {
        super.setEnabled(value);
        toolbarButton.setEnabled(value);
    }

    /**
     * Set the focus to the button of the given name on this wizard dialog.
     *
     * Note: the name of the buttons that available are "Next >", "< Back",
     * "Cancel", and "Finish". If you change the name of any of those buttons,
     * use the latest name instead.
     *
     * @param buttonText  the text of the button
     */
    public void requestFocusButton(String buttonText) {
        // get all buttons on this wizard panel
        Object[] wizardButtons = wizardDescriptor.getOptions();
        for (int i = 0; i < wizardButtons.length; i++) {
            JButton tempButton = (JButton) wizardButtons[i];
            if (tempButton.getText().equals(buttonText)) {
                tempButton.setDefaultCapable(true);
                tempButton.requestFocus();
            }
        }
    }
    
    /**
     * Run and clear any cleanup tasks for wizard closing that might be
     * registered. This should be run even when the wizard exits cleanly, so
     * that no cleanup actions remain the next time the wizard is run.
     */
    private void runCleanupTasks() {
        cleanupSupport.fireChange();
    }
    
    ChangeSupport cleanupSupport = new ChangeSupport(this);

    /**
     * Instances of this class implement the cleanup() method to run cleanup
     * code when the wizard exits.
     * 
     * After enable() has been called on an instance it will run once after the
     * wizard closes (on both a cancel and a normal finish).
     * 
     * If disable() is called before the wizard exits, the task will not run.
     */
    abstract class CleanupTask implements ChangeListener {

        @Override
        public void stateChanged(ChangeEvent e) {
            // fired by AddImageAction.runCleanupTasks() after the wizard closes 
            try {
                cleanup();
            } catch (Exception ex) {
                Logger logger = Logger.getLogger(this.getClass().getName());
                logger.log(Level.WARNING, "Error cleaning up from wizard.", ex);
            } finally {
                disable(); // cleanup tasks should only run once.
            }
        }

        /**
         * Add task to the enabled list to run when the wizard closes.
         */
        public void enable() {
            cleanupSupport.addChangeListener(this);
        }

        /**
         * Performs cleanup action when called
         * @throws Exception 
         */
        abstract void cleanup() throws Exception;

        /**
         * Remove task from the enabled list.
         */
        public void disable() {
            cleanupSupport.removeChangeListener(this);
        }
    }
}<|MERGE_RESOLUTION|>--- conflicted
+++ resolved
@@ -71,12 +71,7 @@
     static final String LOOKUPFILES_PROP = "lookupFiles";
     // boolean: whether or not to skip processing orphan files on FAT filesystems
     static final String NOFATORPHANS_PROP = "nofatorphans";
-<<<<<<< HEAD
-    // boolean: whether or not to skip processing of unallocated space
-    static final String NOUNALLOC_PROP = "nounalloc";
-=======
-
->>>>>>> db5e80fb
+
     
     static final Logger logger = Logger.getLogger(AddImageAction.class.getName());
 
