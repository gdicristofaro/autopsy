--- conflicted
+++ resolved
@@ -176,12 +176,8 @@
     private final SleuthkitCase db;
     // Track the current case (only set with changeCase() method)
     private static Case currentCase = null;
-<<<<<<< HEAD
     private CaseType caseType;
-    private Services services;
-=======
     private final Services services;
->>>>>>> 4411f505
     private static final Logger logger = Logger.getLogger(Case.class.getName());
     static final String CASE_EXTENSION = "aut"; //NON-NLS
     static final String CASE_DOT_EXTENSION = "." + CASE_EXTENSION;
@@ -379,16 +375,12 @@
                     NbBundle.getMessage(Case.class, "Case.create.exception.msg", caseName, caseDir), ex);
         }
 
-<<<<<<< HEAD
-        Case newCase = new Case(caseName, caseNumber, examiner, configFilePath, xmlcm, db, caseType);
-=======
         /**
          * Two-stage initialization to avoid leaking reference to "this" in
          * constructor.
          */
-        Case newCase = new Case(caseName, caseNumber, examiner, configFilePath, xmlcm, db);
+        Case newCase = new Case(caseName, caseNumber, examiner, configFilePath, xmlcm, db, caseType);
         newCase.init();
->>>>>>> 4411f505
 //        newCase.messenger.start();
 
         changeCase(newCase);
@@ -444,16 +436,12 @@
 
             checkImagesExist(db);
 
-<<<<<<< HEAD
-            Case openedCase = new Case(caseName, caseNumber, examiner, configFilePath, xmlcm, db, caseType);
-=======
             /**
              * Two-stage initialization to avoid leaking reference to "this" in
              * constructor.
              */
-            Case openedCase = new Case(caseName, caseNumber, examiner, configFilePath, xmlcm, db);
+            Case openedCase = new Case(caseName, caseNumber, examiner, configFilePath, xmlcm, db, caseType);
             openedCase.init();
->>>>>>> 4411f505
 //            openedCase.messenger.start();
 
             changeCase(openedCase);
