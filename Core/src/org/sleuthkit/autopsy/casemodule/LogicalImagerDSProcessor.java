/*
 * Autopsy Forensic Browser
 *
 * Copyright 2011-2019 Basis Technology Corp.
 * Contact: carrier <at> sleuthkit <dot> org
 *
 * Licensed under the Apache License, Version 2.0 (the "License");
 * you may not use this file except in compliance with the License.
 * You may obtain a copy of the License at
 *
 *     http://www.apache.org/licenses/LICENSE-2.0
 *
 * Unless required by applicable law or agreed to in writing, software
 * distributed under the License is distributed on an "AS IS" BASIS,
 * WITHOUT WARRANTIES OR CONDITIONS OF ANY KIND, either express or implied.
 * See the License for the specific language governing permissions and
 * limitations under the License.
 */
package org.sleuthkit.autopsy.casemodule;

import java.io.File;
import java.io.IOException;
import java.nio.file.Path;
<<<<<<< HEAD
import java.nio.file.Paths;
import java.util.Calendar;
import java.util.UUID;
import javax.swing.JOptionPane;
=======
>>>>>>> 6f259e0b
import javax.swing.JPanel;
import org.apache.commons.io.FileUtils;
import org.openide.util.NbBundle.Messages;
import org.openide.util.lookup.ServiceProvider;
import org.openide.util.lookup.ServiceProviders;
import org.sleuthkit.autopsy.corecomponentinterfaces.DataSourceProcessor;
import org.sleuthkit.autopsy.corecomponentinterfaces.DataSourceProcessorCallback;
import org.sleuthkit.autopsy.corecomponentinterfaces.DataSourceProcessorProgressMonitor;

/**
 * A Logical Imager data source processor that implements the DataSourceProcessor service
 * provider interface to allow integration with the add data source wizard. It
 * also provides a run method overload to allow it to be used independently of
 * the wizard.
 */
@ServiceProviders(value={
    @ServiceProvider(service=DataSourceProcessor.class)}
)
public class LogicalImagerDSProcessor implements DataSourceProcessor {

    private static final String LOGICAL_IMAGER_DIR = "LogicalImager"; //NON-NLS
    private final LogicalImagerPanel configPanel;
    
    /*
     * Constructs a Logical Imager data source processor that implements the
     * DataSourceProcessor service provider interface to allow integration with
     * the add data source wizard. It also provides a run method overload to
     * allow it to be used independently of the wizard.
     */
    public LogicalImagerDSProcessor() {
        configPanel = LogicalImagerPanel.createInstance(LogicalImagerDSProcessor.class.getName());
    }

    /**
     * Gets a string that describes the type of data sources this processor is
     * able to add to the case database. The string is suitable for display in a
     * type selection UI component (e.g., a combo box).
     *
     * @return A data source type display string for this data source processor.
     */
    @Messages({"LogicalImagerDSProcessor.dataSourceType=Autopsy Imager"})
    public static String getType() {
        return Bundle.LogicalImagerDSProcessor_dataSourceType();
    }

    /**
     * Gets a string that describes the type of data sources this processor is
     * able to add to the case database. The string is suitable for display in a
     * type selection UI component (e.g., a combo box).
     *
     * @return A data source type display string for this data source processor.
     */
    @Override
    public String getDataSourceType() {
        return Bundle.LogicalImagerDSProcessor_dataSourceType();
    }

    /**
     * Gets the panel that allows a user to select a data source and do any
     * configuration required by the data source. The panel is less than 544
     * pixels wide and less than 173 pixels high.
     *
     * @return A selection and configuration panel for this data source
     *         processor.
     */
    @Override
    public JPanel getPanel() {
        configPanel.reset();
        return configPanel;
    }

    /**
     * Indicates whether the settings in the selection and configuration panel
     * are valid and complete.
     *
     * @return True if the settings are valid and complete and the processor is
     *         ready to have its run method called, false otherwise.
     */
    @Override
    public boolean isPanelValid() {
        return configPanel.validatePanel();
    }

    /**
     * Adds a data source to the case database using a background task in a
     * separate thread and the settings provided by the selection and
     * configuration panel. Returns as soon as the background task is started.
     * The background task uses a callback object to signal task completion and
     * return results.
     *
     * This method should not be called unless isPanelValid returns true.
     *
     * @param progressMonitor Progress monitor that will be used by the
     *                        background task to report progress.
     * @param callback        Callback that will be used by the background task
     *                        to return results.
     */
    @Override
    public void run(DataSourceProcessorProgressMonitor progressMonitor, DataSourceProcessorCallback callback) {
        configPanel.storeSettings();
<<<<<<< HEAD
        Path imagePath = configPanel.getImagePath();
        if (!imagePath.toFile().exists()) {
            // TODO: Better ways to detect ejected USB drive?
            String msg = imagePath.toString() + " not found.\nUSB drive has been ejected.";
            JOptionPane.showMessageDialog(null, msg, "ERROR", JOptionPane.ERROR_MESSAGE);
            return;
        }
        // Create the LogicalImager directory under ModuleDirectory
        String moduleDirectory = Case.getCurrentCase().getModuleDirectory();
        File logicalImagerDir = Paths.get(moduleDirectory, LOGICAL_IMAGER_DIR).toFile();
        if (!logicalImagerDir.exists()) {
            if (!logicalImagerDir.mkdir()) {
                // create failed
                String msg = "Fail to create directory " + logicalImagerDir;
                JOptionPane.showMessageDialog(null, msg, "ERROR", JOptionPane.ERROR_MESSAGE);
                return;
            }
        }
        String imagePathParent = imagePath.getParent().toFile().getName();
        File dest = Paths.get(logicalImagerDir.toString(), imagePathParent).toFile();
        if (dest.exists()) {
            // directory already exists
            String msg = "Directory " + dest.toString() + " already exists";
            JOptionPane.showMessageDialog(null, msg, "ERROR", JOptionPane.ERROR_MESSAGE);
            return;
        }
        File src = imagePath.getParent().toFile();
        try {
            configPanel.setMessageLabel("Copying " + src.toString() + " directory to " + dest.toString());
            FileUtils.copyDirectory(src, dest);
            configPanel.setMessageLabel("");
        } catch (IOException ex) {
            // Copy directory failed
            String msg = "Failed to copy directory " + imagePath.getParent().toString() + " to " + dest.toString() ;
            JOptionPane.showMessageDialog(null, msg, "ERROR", JOptionPane.ERROR_MESSAGE);
            return;
        }
        
        String deviceId = UUID.randomUUID().toString();
        String timeZone = Calendar.getInstance().getTimeZone().getID();
        boolean ignoreFatOrphanFiles = false;
        run(deviceId, imagePath.toString(), 0, timeZone, ignoreFatOrphanFiles, null, null, null, progressMonitor, callback);
=======
        Path dirPath = configPanel.getImageDirPath();
        System.out.println("Choosen directory " + dirPath.toString());
        // TODO: process the data source in 5011
>>>>>>> 6f259e0b
    }
    
    /**
     * Adds a "Logical Imager" data source to the case database using a background task in
     * a separate thread and the given settings instead of those provided by the
     * selection and configuration panel. Returns as soon as the background task
     * is started and uses the callback object to signal task completion and
     * return results.
     *
     * @param deviceId             An ASCII-printable identifier for the device
     *                             associated with the data source that is
     *                             intended to be unique across multiple cases
     *                             (e.g., a UUID).
     * @param imageFilePath        Path to the image file.
     * @param timeZone             The time zone to use when processing dates
     *                             and times for the image, obtained from
     *                             java.util.TimeZone.getID.
     * @param chunkSize            The maximum size of each chunk of the raw
     *                             data source as it is divided up into virtual
     *                             unallocated space files.
     * @param progressMonitor      Progress monitor for reporting progress
     *                             during processing.
     * @param callback             Callback to call when processing is done.
     */
    private void run(String deviceId, String imagePath, int sectorSize, String timeZone, boolean ignoreFatOrphanFiles, String md5, String sha1, String sha256, DataSourceProcessorProgressMonitor progressMonitor, DataSourceProcessorCallback callback) {
        AddImageTask addImageTask = new AddImageTask(deviceId, imagePath, sectorSize, timeZone, ignoreFatOrphanFiles, md5, sha1, sha256, null, progressMonitor, callback);
        new Thread(addImageTask).start();
    }

    @Override
    public void cancel() {
    }

    /**
     * Resets the selection and configuration panel for this data source
     * processor.
     */
    @Override
    public void reset() {
        configPanel.reset();
    }

}<|MERGE_RESOLUTION|>--- conflicted
+++ resolved
@@ -21,13 +21,10 @@
 import java.io.File;
 import java.io.IOException;
 import java.nio.file.Path;
-<<<<<<< HEAD
 import java.nio.file.Paths;
 import java.util.Calendar;
 import java.util.UUID;
 import javax.swing.JOptionPane;
-=======
->>>>>>> 6f259e0b
 import javax.swing.JPanel;
 import org.apache.commons.io.FileUtils;
 import org.openide.util.NbBundle.Messages;
@@ -128,7 +125,6 @@
     @Override
     public void run(DataSourceProcessorProgressMonitor progressMonitor, DataSourceProcessorCallback callback) {
         configPanel.storeSettings();
-<<<<<<< HEAD
         Path imagePath = configPanel.getImagePath();
         if (!imagePath.toFile().exists()) {
             // TODO: Better ways to detect ejected USB drive?
@@ -171,11 +167,6 @@
         String timeZone = Calendar.getInstance().getTimeZone().getID();
         boolean ignoreFatOrphanFiles = false;
         run(deviceId, imagePath.toString(), 0, timeZone, ignoreFatOrphanFiles, null, null, null, progressMonitor, callback);
-=======
-        Path dirPath = configPanel.getImageDirPath();
-        System.out.println("Choosen directory " + dirPath.toString());
-        // TODO: process the data source in 5011
->>>>>>> 6f259e0b
     }
     
     /**
