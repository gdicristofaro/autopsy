--- conflicted
+++ resolved
@@ -621,13 +621,7 @@
         Connection conn = connect();
 
         PreparedStatement preparedStatement = null;
-<<<<<<< HEAD
-
         String sql = "INSERT INTO data_sources(device_id, case_id, name, datasource_obj_id, md5, sha1, sha256) VALUES (?, ?, ?, ?, ?, ?, ?) "
-=======
-        //The conflict clause exists incase multiple nodes are trying to add the datasource because it did not exist at the same time
-        String sql = "INSERT INTO data_sources(device_id, case_id, name, datasource_obj_id) VALUES (?, ?, ?, ?) "
->>>>>>> debcf6cb
                 + getConflictClause();
         ResultSet resultSet = null;
         try {
@@ -660,16 +654,7 @@
                 dataSourceCacheById.put(getDataSourceByIdCacheKey(dataSource.getCaseID(), dataSource.getID()), dataSource);
                 return dataSource;
             }
-<<<<<<< HEAD
-            int dataSourceId = resultSet.getInt(1); //last_insert_rowid()
-            CorrelationDataSource dataSource = new CorrelationDataSource(
-                    eamDataSource.getCaseID(), dataSourceId, eamDataSource.getDeviceID(), eamDataSource.getName(), eamDataSource.getDataSourceObjectID(),
-                    eamDataSource.getMd5(), eamDataSource.getSha1(), eamDataSource.getSha256());
-            dataSourceCacheByDsObjectId.put(getDataSourceByDSObjectIdCacheKey(dataSource.getCaseID(), dataSource.getDataSourceObjectID()), dataSource);
-            dataSourceCacheById.put(getDataSourceByIdCacheKey(dataSource.getCaseID(), dataSource.getID()), dataSource);
-            return dataSource;
-=======
->>>>>>> debcf6cb
+
         } catch (SQLException ex) {
             throw new EamDbException("Error inserting new data source.", ex); // NON-NLS
         } finally {
