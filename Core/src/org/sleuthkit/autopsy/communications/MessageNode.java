--- conflicted
+++ resolved
@@ -58,10 +58,7 @@
         String removeEndIgnoreCase = StringUtils.removeEndIgnoreCase(stripEnd, "message"); // NON-NLS
         setDisplayName(removeEndIgnoreCase.isEmpty() ? stripEnd : removeEndIgnoreCase);
     }
-<<<<<<< HEAD
 
-=======
-    
     @Messages({
         "MessageNode_Node_Property_Type=Type",
         "MessageNode_Node_Property_From=From",
@@ -71,7 +68,6 @@
         "MessageNode_Node_Property_Attms=Attachments"
     })
     
->>>>>>> 66c34a94
     @Override
     protected Sheet createSheet() {
         Sheet sheet = new Sheet();
@@ -82,13 +78,8 @@
             sheet.put(sheetSet);
         }
 
-<<<<<<< HEAD
-        sheetSet.put(new NodeProperty<>("Type", "Type", "Type", getDisplayName())); //NON-NLS
+        sheetSet.put(new NodeProperty<>("Type", Bundle.MessageNode_Node_Property_Type(), "", getDisplayName())); //NON-NLS
 
-=======
-        sheetSet.put(new NodeProperty<>("Type", Bundle.MessageNode_Node_Property_Type(), "", getDisplayName())); //NON-NLS
-        
->>>>>>> 66c34a94
         addScoreProperty(sheetSet, tags);
 
         CorrelationAttributeInstance correlationAttribute = null;
