/*
 * Autopsy Forensic Browser
 *
 * Copyright 2011-2020 Basis Technology Corp.
 * Contact: carrier <at> sleuthkit <dot> org
 *
 * Licensed under the Apache License, Version 2.0 (the "License");
 * you may not use this file except in compliance with the License.
 * You may obtain a copy of the License at
 *
 *     http://www.apache.org/licenses/LICENSE-2.0
 *
 * Unless required by applicable law or agreed to in writing, software
 * distributed under the License is distributed on an "AS IS" BASIS,
 * WITHOUT WARRANTIES OR CONDITIONS OF ANY KIND, either express or implied.
 * See the License for the specific language governing permissions and
 * limitations under the License.
 */
package org.sleuthkit.autopsy.contentviewers.artifactviewers;

import java.awt.Component;
import java.awt.Cursor;
import java.awt.Toolkit;
import java.awt.event.ActionEvent;
import java.awt.event.ActionListener;
import java.awt.datatransfer.StringSelection;
import java.text.SimpleDateFormat;
import java.util.ArrayList;
import java.util.Enumeration;
import java.util.List;
import java.util.logging.Level;
import javax.swing.JMenuItem;
import javax.swing.JTextArea;
import javax.swing.event.ChangeEvent;
import javax.swing.event.ListSelectionEvent;
import javax.swing.event.TableColumnModelEvent;
import javax.swing.table.DefaultTableModel;
import javax.swing.table.TableColumn;
import javax.swing.event.TableColumnModelListener;
import javax.swing.text.View;
import org.apache.commons.lang.StringUtils;
import org.openide.util.NbBundle;
import org.sleuthkit.autopsy.coreutils.Logger;
import org.sleuthkit.autopsy.datamodel.ContentUtils;
import org.sleuthkit.datamodel.BlackboardArtifact;
import org.sleuthkit.datamodel.BlackboardAttribute;
import org.sleuthkit.datamodel.Content;
import org.sleuthkit.datamodel.TskCoreException;
import org.netbeans.swing.etable.ETable;
import com.google.gson.JsonElement;
import com.google.gson.JsonObject;
import com.google.gson.JsonParser;
import com.google.gson.JsonArray;
import java.util.Locale;
import java.util.Map;
import javax.swing.SwingUtilities;
import org.sleuthkit.autopsy.discovery.ui.AbstractArtifactDetailsPanel;
//import org.sleuthkit.autopsy.contentviewers.Bundle;

/**
<<<<<<< HEAD
 * This class displays a Blackboard artifact as a table listing all it's
 * attributes names and values.
=======
 * This class displays a Blackboard artifact as a table of its attributes.
>>>>>>> 1a791c43
 */
@SuppressWarnings("PMD.SingularField") // UI widgets cause lots of false positives
public class DefaultArtifactContentViewer extends AbstractArtifactDetailsPanel implements ArtifactContentViewer {

    @NbBundle.Messages({
        "DefaultArtifactContentViewer.attrsTableHeader.type=Type",
        "DefaultArtifactContentViewer.attrsTableHeader.value=Value",
        "DefaultArtifactContentViewer.attrsTableHeader.sources=Source(s)",
        "DataContentViewerArtifact.failedToGetSourcePath.message=Failed to get source file path from case database",
        "DataContentViewerArtifact.failedToGetAttributes.message=Failed to get some or all attributes from case database"
    })

    private final static Logger logger = Logger.getLogger(DefaultArtifactContentViewer.class.getName());

    private static final long serialVersionUID = 1L;

    private static final String[] COLUMN_HEADERS = {
        Bundle.DefaultArtifactContentViewer_attrsTableHeader_type(),
        Bundle.DefaultArtifactContentViewer_attrsTableHeader_value(),
        Bundle.DefaultArtifactContentViewer_attrsTableHeader_sources()};
    private static final int[] COLUMN_WIDTHS = {100, 800, 100};
    private static final int CELL_BOTTOM_MARGIN = 5;
    private static final int CELL_RIGHT_MARGIN = 1;

    public DefaultArtifactContentViewer() {
        initResultsTable();
        initComponents();
        resultsTableScrollPane.setViewportView(resultsTable);
        customizeComponents();
        resetComponents();
        resultsTable.setDefaultRenderer(Object.class, new MultiLineTableCellRenderer());
    }

    private void initResultsTable() {
        resultsTable = new ETable();
        resultsTable.setModel(new javax.swing.table.DefaultTableModel() {
            private static final long serialVersionUID = 1L;

            @Override
            public boolean isCellEditable(int rowIndex, int columnIndex) {
                return false;
            }
        });
        resultsTable.setCellSelectionEnabled(true);
        resultsTable.getTableHeader().setReorderingAllowed(false);
        resultsTable.setColumnHidingAllowed(false);
        resultsTable.getColumnModel().getSelectionModel().setSelectionMode(javax.swing.ListSelectionModel.SINGLE_INTERVAL_SELECTION);
        resultsTable.getColumnModel().addColumnModelListener(new TableColumnModelListener() {

            @Override
            public void columnAdded(TableColumnModelEvent e) {
                // do nothing
            }

            @Override
            public void columnRemoved(TableColumnModelEvent e) {
                // do nothing
            }

            @Override
            public void columnMoved(TableColumnModelEvent e) {
                // do nothing
            }

            @Override
            public void columnMarginChanged(ChangeEvent e) {
                updateRowHeights(); //When the user changes column width we may need to resize row height
            }

            @Override
            public void columnSelectionChanged(ListSelectionEvent e) {
                // do nothing
            }
        });
        resultsTable.setAutoResizeMode(javax.swing.JTable.AUTO_RESIZE_NEXT_COLUMN);

    }

    /**
     * Sets the row heights to the heights of the content in their Value column.
     */
    private void updateRowHeights() {
        int valueColIndex = -1;
        for (int col = 0; col < resultsTable.getColumnCount(); col++) {
            if (resultsTable.getColumnName(col).equals(COLUMN_HEADERS[1])) {
                valueColIndex = col;
            }
        }
        if (valueColIndex != -1) {
            for (int row = 0; row < resultsTable.getRowCount(); row++) {
                Component comp = resultsTable.prepareRenderer(
                        resultsTable.getCellRenderer(row, valueColIndex), row, valueColIndex);
                final int rowHeight;
                if (comp instanceof JTextArea) {
                    final JTextArea tc = (JTextArea) comp;
                    final View rootView = tc.getUI().getRootView(tc);
                    java.awt.Insets i = tc.getInsets();
                    rootView.setSize(resultsTable.getColumnModel().getColumn(valueColIndex)
                            .getWidth() - (i.left + i.right + CELL_RIGHT_MARGIN), //current width minus borders
                            Integer.MAX_VALUE);
                    rowHeight = (int) rootView.getPreferredSpan(View.Y_AXIS);
                } else {
                    rowHeight = comp.getPreferredSize().height;
                }
                if (rowHeight > 0) {
                    resultsTable.setRowHeight(row, rowHeight + CELL_BOTTOM_MARGIN);
                }
            }
        }
    }

    /**
     * Update the column widths so that the Value column has most of the space.
     */
    private void updateColumnSizes() {
        Enumeration<TableColumn> columns = resultsTable.getColumnModel().getColumns();
        while (columns.hasMoreElements()) {
            TableColumn col = columns.nextElement();
            if (col.getHeaderValue().equals(COLUMN_HEADERS[0])) {
                col.setPreferredWidth(COLUMN_WIDTHS[0]);
            } else if (col.getHeaderValue().equals(COLUMN_HEADERS[1])) {
                col.setPreferredWidth(COLUMN_WIDTHS[1]);
            } else if (col.getHeaderValue().equals(COLUMN_HEADERS[2])) {
                col.setPreferredWidth(COLUMN_WIDTHS[2]);
            }
        }
    }

    /**
     * This method is called from within the constructor to initialize the form.
     * WARNING: Do NOT modify this code. The content of this method is always
     * regenerated by the Form Editor.
     */
    @SuppressWarnings("unchecked")
    // <editor-fold defaultstate="collapsed" desc="Generated Code">//GEN-BEGIN:initComponents
    private void initComponents() {

        rightClickMenu = new javax.swing.JPopupMenu();
        copyMenuItem = new javax.swing.JMenuItem();
        selectAllMenuItem = new javax.swing.JMenuItem();
        resultsTableScrollPane = new javax.swing.JScrollPane();

        copyMenuItem.setText(org.openide.util.NbBundle.getMessage(DefaultArtifactContentViewer.class, "DefaultArtifactContentViewer.copyMenuItem.text")); // NOI18N
        rightClickMenu.add(copyMenuItem);

        selectAllMenuItem.setText(org.openide.util.NbBundle.getMessage(DefaultArtifactContentViewer.class, "DefaultArtifactContentViewer.selectAllMenuItem.text")); // NOI18N
        rightClickMenu.add(selectAllMenuItem);

        setPreferredSize(new java.awt.Dimension(100, 58));

        resultsTableScrollPane.setHorizontalScrollBarPolicy(javax.swing.ScrollPaneConstants.HORIZONTAL_SCROLLBAR_ALWAYS);
        resultsTableScrollPane.setVerticalScrollBarPolicy(javax.swing.ScrollPaneConstants.VERTICAL_SCROLLBAR_ALWAYS);
        resultsTableScrollPane.setPreferredSize(new java.awt.Dimension(620, 34));

        javax.swing.GroupLayout layout = new javax.swing.GroupLayout(this);
        this.setLayout(layout);
        layout.setHorizontalGroup(
            layout.createParallelGroup(javax.swing.GroupLayout.Alignment.LEADING)
            .addComponent(resultsTableScrollPane, javax.swing.GroupLayout.DEFAULT_SIZE, 100, Short.MAX_VALUE)
        );
        layout.setVerticalGroup(
            layout.createParallelGroup(javax.swing.GroupLayout.Alignment.LEADING)
            .addComponent(resultsTableScrollPane, javax.swing.GroupLayout.Alignment.TRAILING, javax.swing.GroupLayout.DEFAULT_SIZE, 58, Short.MAX_VALUE)
        );
    }// </editor-fold>//GEN-END:initComponents

    // Variables declaration - do not modify//GEN-BEGIN:variables
    private javax.swing.JMenuItem copyMenuItem;
    private javax.swing.JScrollPane resultsTableScrollPane;
    private javax.swing.JPopupMenu rightClickMenu;
    private javax.swing.JMenuItem selectAllMenuItem;
    // End of variables declaration//GEN-END:variables
    private ETable resultsTable;

    private void customizeComponents() {
        resultsTable.setComponentPopupMenu(rightClickMenu);
        ActionListener actList = new ActionListener() {
            @Override
            public void actionPerformed(ActionEvent e) {
                JMenuItem jmi = (JMenuItem) e.getSource();
                if (jmi.equals(copyMenuItem)) {
                    StringBuilder selectedText = new StringBuilder(512);
                    for (int row : resultsTable.getSelectedRows()) {
                        for (int col : resultsTable.getSelectedColumns()) {
                            selectedText.append((String) resultsTable.getValueAt(row, col));
                            selectedText.append('\t');
                        }
                        //if its the last row selected don't add a new line
                        if (row != resultsTable.getSelectedRows()[resultsTable.getSelectedRows().length - 1]) {
                            selectedText.append(System.lineSeparator());
                        }
                    }
                    Toolkit.getDefaultToolkit().getSystemClipboard().setContents(new StringSelection(selectedText.toString()), null);
                } else if (jmi.equals(selectAllMenuItem)) {
                    resultsTable.selectAll();
                }
            }
        };
        copyMenuItem.addActionListener(actList);

        selectAllMenuItem.addActionListener(actList);
    }

    /**
     * Resets the components to an empty view state.
     */
    private void resetComponents() {

        ((DefaultTableModel) resultsTable.getModel()).setRowCount(0);
    }

    @Override
    public Component getComponent() {
        return this;
    }

    @Override
    public void setArtifact(BlackboardArtifact artifact) {
        try {
            ResultsTableArtifact resultsTableArtifact = artifact == null ? null : new ResultsTableArtifact(artifact, artifact.getParent());

            SwingUtilities.invokeLater(new Runnable() {
                @Override
                public void run() {
                    updateView(resultsTableArtifact);
                }
            });

        } catch (TskCoreException ex) {
            logger.log(Level.SEVERE, String.format("Error getting parent content for artifact (artifact_id=%d, obj_id=%d)", artifact.getArtifactID(), artifact.getObjectID()), ex);
        }

    }

    @Override
    public boolean isSupported(BlackboardArtifact artifact) {
        // This viewer supports all artifacts.
        return true;
    }

    /**
     * This class is a container to hold the data necessary for the artifact
     * being viewed.
     */
    private class ResultsTableArtifact {

        private final SimpleDateFormat dateFormatter = new SimpleDateFormat("yyyy-MM-dd HH:mm:ss", Locale.US);
        private String[][] rowData = null;
        private final String artifactDisplayName;
        private final Content content;

        ResultsTableArtifact(BlackboardArtifact artifact, Content content) {
            artifactDisplayName = artifact.getDisplayName();
            this.content = content;
            addRows(artifact);
        }

        ResultsTableArtifact(String errorMsg) {
            artifactDisplayName = errorMsg;
            rowData = new String[1][3];
            rowData[0] = new String[]{"", errorMsg, ""};
            content = null;
        }

        private String[][] getRows() {
            return rowData;
        }

        private void addRows(BlackboardArtifact artifact) {
            List<String[]> rowsToAdd = new ArrayList<>();
            try {
                /*
                 * Add rows for each attribute.
                 */
                for (BlackboardAttribute attr : artifact.getAttributes()) {
                    /*
                     * Attribute value column.
                     */
                    String value;
                    switch (attr.getAttributeType().getValueType()) {

                        // Use Autopsy date formatting settings, not TSK defaults
                        case DATETIME:
                            value = epochTimeToString(attr.getValueLong());
                            break;
                        case JSON:
                            // Get the attribute's JSON value and convert to indented multiline display string
                            String jsonVal = attr.getValueString();
                            JsonParser parser = new JsonParser();
                            JsonObject json = parser.parse(jsonVal).getAsJsonObject();

                            value = toJsonDisplayString(json, "");
                            break;

                        case STRING:
                        case INTEGER:
                        case LONG:
                        case DOUBLE:
                        case BYTE:
                        default:
                            value = attr.getDisplayString();
                            break;
                    }
                    /*
                     * Attribute sources column.
                     */
                    String sources = StringUtils.join(attr.getSources(), ", ");
                    rowsToAdd.add(new String[]{attr.getAttributeType().getDisplayName(), value, sources});
                }
                /*
                 * Add a row for the source content path.
                 */
                String path = "";
                try {
                    if (null != content) {
                        path = content.getUniquePath();
                    }
                } catch (TskCoreException ex) {
                    logger.log(Level.SEVERE, String.format("Error getting source content path for artifact (artifact_id=%d, obj_id=%d)", artifact.getArtifactID(), artifact.getObjectID()), ex);
                    path = Bundle.DataContentViewerArtifact_failedToGetSourcePath_message();
                }
                rowsToAdd.add(new String[]{"Source File Path", path, ""});
                /*
                 * Add a row for the artifact id.
                 */
                rowsToAdd.add(new String[]{"Artifact ID", Long.toString(artifact.getArtifactID()), ""});
            } catch (TskCoreException ex) {
                rowsToAdd.add(new String[]{"", Bundle.DataContentViewerArtifact_failedToGetAttributes_message(), ""});
            }
            rowData = rowsToAdd.toArray(new String[0][0]);
        }

        /**
         * @return the artifactDisplayName
         */
        String getArtifactDisplayName() {
            return artifactDisplayName;
        }

        private static final String INDENT_RIGHT = "    ";
        private static final String NEW_LINE = "\n";

        /**
         * Recursively converts a JSON element into an indented multi-line
         * display string.
         *
         * @param element     JSON element to convert
         * @param startIndent Starting indentation for the element.
         *
         * @return A multi-line display string.
         */
        private String toJsonDisplayString(JsonElement element, String startIndent) {

            StringBuilder sb = new StringBuilder("");
            JsonObject obj = element.getAsJsonObject();

            for (Map.Entry<String, JsonElement> entry : obj.entrySet()) {
                appendJsonElementToString(entry.getKey(), entry.getValue(), startIndent, sb);
            }

            String returnString = sb.toString();
            if (startIndent.length() == 0 && returnString.startsWith(NEW_LINE)) {
                returnString = returnString.substring(NEW_LINE.length());
            }
            return returnString;
        }

        /**
         * Converts the given JSON element into string and appends to the given
         * string builder.
         *
         * @param jsonKey
         * @param jsonElement
         * @param startIndent Starting indentation for the element.
         * @param sb          String builder to append to.
         */
        private void appendJsonElementToString(String jsonKey, JsonElement jsonElement, String startIndent, StringBuilder sb) {
            if (jsonElement.isJsonArray()) {
                JsonArray jsonArray = jsonElement.getAsJsonArray();
                if (jsonArray.size() > 0) {
                    int count = 1;
                    sb.append(NEW_LINE).append(String.format("%s%s", startIndent, jsonKey));
                    for (JsonElement arrayMember : jsonArray) {
                        sb.append(NEW_LINE).append(String.format("%s%d", startIndent.concat(INDENT_RIGHT), count));
                        sb.append(toJsonDisplayString(arrayMember, startIndent.concat(INDENT_RIGHT).concat(INDENT_RIGHT)));
                        count++;
                    }
                }
            } else if (jsonElement.isJsonObject()) {
                sb.append(NEW_LINE).append(String.format("%s%s %s", startIndent, jsonKey, toJsonDisplayString(jsonElement.getAsJsonObject(), startIndent + INDENT_RIGHT)));
            } else if (jsonElement.isJsonPrimitive()) {
                String attributeName = jsonKey;
                String attributeValue;
                if (attributeName.toUpperCase().contains("DATETIME")) {
                    attributeValue = epochTimeToString(Long.parseLong(jsonElement.getAsString()));
                } else {
                    attributeValue = jsonElement.getAsString();
                }
                sb.append(NEW_LINE).append(String.format("%s%s = %s", startIndent, attributeName, attributeValue));
            } else if (jsonElement.isJsonNull()) {
                sb.append(NEW_LINE).append(String.format("%s%s = null", startIndent, jsonKey));
            }
        }

        /**
         * Converts epoch time to readable string.
         *
         * @param epochTime epoch time value to be converted to string.
         *
         * @return String with human readable time.
         */
        private String epochTimeToString(long epochTime) {
            String dateTimeString = "0000-00-00 00:00:00";
            if (null != content && 0 != epochTime) {
                dateFormatter.setTimeZone(ContentUtils.getTimeZone(content));
                dateTimeString = dateFormatter.format(new java.util.Date(epochTime * 1000));
            }
            return dateTimeString;
        }

    }

    /**
     * Updates the table view with the given artifact data.
     *
     * It should be called on EDT.
     *
     * @param resultsTableArtifact Artifact data to display in the view.
     */
    private void updateView(ResultsTableArtifact resultsTableArtifact) {
        this.setCursor(Cursor.getPredefinedCursor(Cursor.WAIT_CURSOR));
        DefaultTableModel tModel = ((DefaultTableModel) resultsTable.getModel());
        String[][] rows = resultsTableArtifact == null ? new String[0][0] : resultsTableArtifact.getRows();
        tModel.setDataVector(rows, COLUMN_HEADERS);
        updateColumnSizes();
        updateRowHeights();
        resultsTable.clearSelection();
        this.setCursor(null);
    }

    /**
     * TableCellRenderer for displaying multiline text.
     */
    private class MultiLineTableCellRenderer implements javax.swing.table.TableCellRenderer {

        @Override
        public Component getTableCellRendererComponent(javax.swing.JTable table, Object value, boolean isSelected, boolean hasFocus, int row, int column) {
            javax.swing.JTextArea jtex = new javax.swing.JTextArea();
            if (value instanceof String) {
                jtex.setText((String) value);
                jtex.setLineWrap(true);
                jtex.setWrapStyleWord(false);
            }
            //cell backgroud color when selected
            if (isSelected) {
                jtex.setBackground(javax.swing.UIManager.getColor("Table.selectionBackground"));
            } else {
                jtex.setBackground(javax.swing.UIManager.getColor("Table.background"));
            }
            return jtex;
        }
    }
}<|MERGE_RESOLUTION|>--- conflicted
+++ resolved
@@ -58,12 +58,7 @@
 //import org.sleuthkit.autopsy.contentviewers.Bundle;
 
 /**
-<<<<<<< HEAD
- * This class displays a Blackboard artifact as a table listing all it's
- * attributes names and values.
-=======
  * This class displays a Blackboard artifact as a table of its attributes.
->>>>>>> 1a791c43
  */
 @SuppressWarnings("PMD.SingularField") // UI widgets cause lots of false positives
 public class DefaultArtifactContentViewer extends AbstractArtifactDetailsPanel implements ArtifactContentViewer {
