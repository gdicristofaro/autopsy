--- conflicted
+++ resolved
@@ -31,11 +31,7 @@
 public class TableFilterNode extends FilterNode {
 
     private final boolean createChildren;
-<<<<<<< HEAD
-    private String itemType = "NONE";
-=======
     private String columnOrderKey = "NONE";
->>>>>>> e0b1d719
 
     /**
      * Constructs a filter node that creates at most one layer of child nodes
@@ -58,15 +54,6 @@
      * @param wrappedNode    The node to wrap in the filter node.
      * @param createChildren True if a children (child factory) object should be
      *                       created for the wrapped node.
-<<<<<<< HEAD
-     * @param itemType       A name of the node, based on its class name and
-     *                       filter or artifact type if it holds those.
-     */
-    public TableFilterNode(Node wrappedNode, boolean createChildren, String itemType) {
-        super(wrappedNode, TableFilterChildren.createInstance(wrappedNode, createChildren));
-        this.createChildren = createChildren;
-        this.itemType = itemType;
-=======
      * @param columnOrderKey A key that represents the type of the original
      *                       wrapped node and what is being displayed under that
      *                       node.
@@ -75,7 +62,6 @@
         super(wrappedNode, TableFilterChildren.createInstance(wrappedNode, createChildren));
         this.createChildren = createChildren;
         this.columnOrderKey = columnOrderKey;
->>>>>>> e0b1d719
     }
 
     /**
@@ -94,13 +80,6 @@
     }
 
     /**
-<<<<<<< HEAD
-     * @return itemType of associated DisplayableItemNode to allow for custom
-     *         column orderings in the DataResultViewerTable
-     */
-    String getItemType() {
-        return itemType;
-=======
      * @return the column order key, which allows custom column ordering to be
      *         written into a properties file and be reloaded for future use in
      *         a table with the same root node or for different cases. This is
@@ -109,6 +88,5 @@
      */
     String getColumnOrderKey() {
         return columnOrderKey;
->>>>>>> e0b1d719
     }
 }