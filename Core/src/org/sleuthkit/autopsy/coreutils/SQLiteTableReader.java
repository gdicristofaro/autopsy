/*
 * Autopsy Forensic Browser
 *
 * Copyright 2018-2018 Basis Technology Corp.
 * Contact: carrier <at> sleuthkit <dot> org
 *
 * Licensed under the Apache License, Version 2.0 (the "License");
 * you may not use this file except in compliance with the License.
 * You may obtain a copy of the License at
 *
 *     http://www.apache.org/licenses/LICENSE-2.0
 *
 * Unless required by applicable law or agreed to in writing, software
 * distributed under the License is distributed on an "AS IS" BASIS,
 * WITHOUT WARRANTIES OR CONDITIONS OF ANY KIND, either express or implied.
 * See the License for the specific language governing permissions and
 * limitations under the License.
 */
package org.sleuthkit.autopsy.coreutils;

import java.io.File;
import java.io.IOException;
import java.sql.Connection;
import java.sql.DriverManager;
import java.sql.PreparedStatement;
import java.sql.ResultSet;
import java.sql.ResultSetMetaData;
import java.sql.SQLException;
import java.util.ArrayList;
import java.util.List;
import java.util.Objects;
import java.util.function.BooleanSupplier;
import java.util.function.Consumer;
import org.sleuthkit.autopsy.casemodule.Case;
import org.sleuthkit.autopsy.casemodule.NoCurrentCaseException;
import org.sleuthkit.autopsy.casemodule.services.FileManager;
import org.sleuthkit.autopsy.casemodule.services.Services;
import org.sleuthkit.autopsy.datamodel.ContentUtils;
import org.sleuthkit.datamodel.AbstractFile;
import org.sleuthkit.datamodel.SleuthkitCase;
import org.sleuthkit.datamodel.TskCoreException;

/**
 * Reads row by row through SQLite tables and performs user-defined actions on the row values.
 * Table values are processed by data type. Users configure these actions for certain data types 
 * in the Builder. Example usage:
 * 
 *  SQLiteTableReader reader = new SQLiteTableReader.Builder(file)
 *                   .onInteger((i) -> {
 *                          System.out.println(i);
 *                   }).build(); 
 *  reader.read(tableName);
 * 
 *  or
 * 
 *  SQLiteTableReader reader = new SQLiteTableReader.Builder(file)
 *                   .onInteger(new Consumer<Integer>() {
 *                      @Override
 *                      public void accept(Integer i) {
 *                          System.out.println(i);
 *                      }
 *                   }).build();
 *  reader.reader(tableName);
 * 
 * Invocation of read(String tableName) causes that table name to be processed row by row.
 * When an Integer is encountered, its value will be passed to the Consumer that 
 * was defined above.
 */
public class SQLiteTableReader implements AutoCloseable {

    /**
     * Builder patten for configuring SQLiteTableReader instances.
     */
    public static class Builder {

        private final AbstractFile file;
        private Consumer<String> onColumnNameAction;

        private Consumer<String> onStringAction;
        private Consumer<Long> onLongAction;
        private Consumer<Integer> onIntegerAction;
        private Consumer<Double> onFloatAction;
        private Consumer<byte[]> onBlobAction;
        private Consumer<Object> forAllAction;

        /**
         * Creates a Builder for this abstract file.
         *
         * @param file
         */
        public Builder(AbstractFile file) {
            this.file = file;
        }

        /**
         * Specify a function to do on column names. Column names will be read
         * from left to right.
         *
         * @param action Consumer of column name strings
         *
         * @return Builder reference
         */
        public Builder onColumnNames(Consumer<String> action) {
            this.onColumnNameAction = action;
            return this;
        }

        /**
         * Specify a function to do when encountering a database value that is
         * of java type String.
         *
         * @param action Consumer of strings
         *
         * @return Builder reference
         */
        public Builder onString(Consumer<String> action) {
            this.onStringAction = action;
            return this;
        }

        /**
         * Specify a function to do when encountering a database value that is
         * of java type Integer.
         *
         * @param action Consumer of integer
         *
         * @return Builder reference
         */
        public Builder onInteger(Consumer<Integer> action) {
            this.onIntegerAction = action;
            return this;
        }

        /**
         * Specify a function to do when encountering a database value that is
         * of java type Double.
         *
         * @param action Consumer of doubles
         *
         * @return Builder reference
         */
        public Builder onFloat(Consumer<Double> action) {
            this.onFloatAction = action;
            return this;
        }

        /**
         * Specify a function to do when encountering a database value that is
         * of java type Long.
         *
         * @param action Consumer of longs
         *
         * @return Builder reference
         */
        public Builder onLong(Consumer<Long> action) {
            this.onLongAction = action;
            return this;
        }

        /**
         * Specify a function to do when encountering a database value that is
         * of java type byte[] aka blob.
         *
         * @param action Consumer of blobs
         *
         * @return Builder reference
         */
        public Builder onBlob(Consumer<byte[]> action) {
            this.onBlobAction = action;
            return this;
        }

        /**
         * Specify a function to do when encountering any database value,
         * regardless of type. This function only captures database values, not
         * column names.
         *
         * @param action Consumer of objects
         *
         * @return Builder reference
         */
        public Builder forAll(Consumer<Object> action) {
            this.forAllAction = action;
            return this;
        }

        /**
         * Creates a SQLiteTableReader instance given this Builder
         * configuration.
         *
         * @return SQLiteTableReader instance
         */
        public SQLiteTableReader build() {
            return new SQLiteTableReader(this);
        }
    }

    private final AbstractFile file;

    private Connection conn;
    private PreparedStatement statement;
    private ResultSet queryResults;

    private final Consumer<String> onColumnNameAction;
    private final Consumer<String> onStringAction;
    private final Consumer<Long> onLongAction;
    private final Consumer<Integer> onIntegerAction;
    private final Consumer<Double> onFloatAction;
    private final Consumer<byte[]> onBlobAction;
    private final Consumer<Object> forAllAction;

    //Iteration state variables
    private int currRowColumnIndex;
    private int columnNameIndex;
    private int totalColumnCount;
    private ResultSetMetaData currentMetadata;

    private boolean liveResultSet;
    private String prevTableName;
<<<<<<< HEAD
    
    private final BooleanSupplier alwaysFalseCondition = () -> false;
=======
>>>>>>> 7cc9fc6b

    /**
     * Assigns references to each action based on the Builder configuration.
     */
    private SQLiteTableReader(Builder builder) {

        this.onColumnNameAction = nonNullValue(builder.onColumnNameAction);
        this.onStringAction = nonNullValue(builder.onStringAction);
        this.onIntegerAction = nonNullValue(builder.onIntegerAction);
        this.onLongAction = nonNullValue(builder.onLongAction);
        this.onFloatAction = nonNullValue(builder.onFloatAction);
        this.onBlobAction = nonNullValue(builder.onBlobAction);
        this.forAllAction = nonNullValue(builder.forAllAction);
        
        this.file = builder.file;
    }

<<<<<<< HEAD
        //No-op lambda, keep from NPE or having to check during iteration 
        //if action == null.
        return NO_OP -> {};
=======
    /**
     * Ensures the action is null safe. If action is left null, then during
     * iteration null checks would be necessary. To mitigate against that, no-op
     * lambdas are substituted for null values.
     *
     * @param <T>    Generic type of consumer
     * @param action Consumer for generic type, supplied by Builder.
     *
     * @return If action is null, then a no-op lambda, if not then the action
     *         itself.
     */
    private <T> Consumer<T> nonNullValue(Consumer<T> action) {
        return (Objects.nonNull(action)) ? action : NO_OP -> {
        };
>>>>>>> 7cc9fc6b
    }

    /**
     * Fetches all table names from the database.
     *
     * @return List of all table names found while querying the sqlite_master
     *         table
     *
     * @throws SQLiteTableReaderException
     */
    public List<String> getTableNames() throws SQLiteTableReaderException {
        ensureOpen();
        try (ResultSet tableNameResult = conn.createStatement()
                .executeQuery("SELECT name FROM sqlite_master "
                        + " WHERE type= 'table' ")) {
            List<String> tableNames = new ArrayList<>();
            while (tableNameResult.next()) {
                tableNames.add(tableNameResult.getString("name")); //NON-NLS
            }
            return tableNames;
        } catch (SQLException ex) {
            throw new SQLiteTableReaderException(ex);
        }
    }

    /**
     * Fetches the row count.
     *
     * @param tableName Source table to count
     *
     * @return Count as an integer
     *
     * @throws SQLiteTableReaderException
     */
    public int getRowCount(String tableName) throws SQLiteTableReaderException {
        ensureOpen();
        try (ResultSet countResult = conn.createStatement()
                .executeQuery("SELECT count (*) as count FROM "
                        + "\"" + tableName + "\"")) {
            return countResult.getInt("count");
        } catch (SQLException ex) {
            throw new SQLiteTableReaderException(ex);
        }
    }

    /**
     * Fetches the column count of the table.
     *
     * @param tableName Source table to count
     *
     * @return Count as an integer
     *
     * @throws SQLiteTableReaderException
     */
    public int getColumnCount(String tableName) throws SQLiteTableReaderException {
        ensureOpen();
        try (ResultSet columnCount = conn.createStatement()
                .executeQuery("SELECT * FROM "
                        + "\"" + tableName + "\"")) {
            return columnCount.getMetaData().getColumnCount();
        } catch (SQLException ex) {
            throw new SQLiteTableReaderException(ex);
        }
    }

    /**
     * Reads column names and values from the table. Only actions that were
     * configured in the Builder will be invoked during iteration. Iteration
     * will stop when the table read has completed or an exception was
     * encountered.
     *
     * @param tableName Source table to read
     *
     * @throws SQLiteTableReaderException
     */
    public void read(String tableName) throws SQLiteTableReaderException {
        readHelper("SELECT * FROM \"" + tableName + "\"", () -> false);
    }

    /**
     * Reads column names and values from the table. Only actions that were
     * configured in the Builder will be invoked during iteration. Iteration will stop
     * when the table read has completed or an exception was encountered.
     *
     * @param tableName Source table to perform a read
     * @param limit Number of rows to read from the table
     * @param offset Starting row to read from in the table
     *
     * @throws SQLiteTableReaderException
     *
     */
    public void read(String tableName, int limit, int offset) throws SQLiteTableReaderException {
        readHelper("SELECT * FROM \"" + tableName + "\" LIMIT " + limit
                + " OFFSET " + offset, () -> false);
    }

    /**
     * Reads column names and values from the table. Iteration will stop when
     * the condition is true.
     *
     * @param tableName Source table to perform a read
     * @param condition Condition to stop iteration when true
     *
     * @throws SQLiteTableReaderException
     *
     */
    public void read(String tableName, BooleanSupplier condition) throws SQLiteTableReaderException {
        if (Objects.nonNull(prevTableName) && prevTableName.equals(tableName)) {
            readHelper("SELECT * FROM \"" + tableName + "\"", condition);
        } else {
            prevTableName = tableName;
            closeTableResources();
            readHelper("SELECT * FROM \"" + tableName + "\"", condition);
        }
    }

    /**
     * Performs the result set iteration and is responsible for maintaining state 
     * of the read over multiple invocations. 
     *
     * @throws SQLiteTableReaderException
     */
    private void readHelper(String query, BooleanSupplier condition) throws SQLiteTableReaderException {
        try {
            if (!liveResultSet) {
                openTableResources(query);
                columnNameIndex = 0;
            }

            //Process column names before reading the database table values
            while(columnNameIndex < totalColumnCount) {
                if (condition.getAsBoolean()) {
                        return;
                }
                this.onColumnNameAction.accept(currentMetadata
                        .getColumnName(++columnNameIndex));
            }

            //currRowColumnIndex > 0 means we are still reading the current result set row
            while (currRowColumnIndex > 0 || queryResults.next()) {
                while(currRowColumnIndex < totalColumnCount) {
                    if (condition.getAsBoolean()) {
                        return;
                    }
                    
                    Object item = queryResults.getObject(++currRowColumnIndex);
                    if (item instanceof String) {
                        this.onStringAction.accept((String) item);
                    } else if (item instanceof Integer) {
                        this.onIntegerAction.accept((Integer) item);
                    } else if (item instanceof Double) {
                        this.onFloatAction.accept((Double) item);
                    } else if (item instanceof Long) {
                        this.onLongAction.accept((Long) item);
                    } else if (item instanceof byte[]) {
                        this.onBlobAction.accept((byte[]) item);
                    }

                    this.forAllAction.accept(item);
                }
                //Wrap column index back around if we've reached the end of the row
                currRowColumnIndex = currRowColumnIndex % totalColumnCount;
            }
            closeTableResources();
        } catch (SQLException ex) {
            closeTableResources();
            throw new SQLiteTableReaderException(ex);
        }
    }

    /**
     * Ensures that the underlying database connection is open. This entails
     * copying the abstract file contents to temp directory, copying over any
     * WAL or SHM files and getting the connection from the DriverManager.
     *
     * @throws SQLiteTableReaderException
     */
    private void ensureOpen() throws SQLiteTableReaderException {
        if (Objects.isNull(conn)) {
            try {
                Class.forName("org.sqlite.JDBC"); //NON-NLS  
                String localDiskPath = copyFileToTempDirectory(file, file.getId());

                //Find and copy both WAL and SHM meta files 
                findAndCopySQLiteMetaFile(file, file.getName() + "-wal");
                findAndCopySQLiteMetaFile(file, file.getName() + "-shm");
                conn = DriverManager.getConnection("jdbc:sqlite:" + localDiskPath);
            } catch (NoCurrentCaseException | TskCoreException | IOException
                    | ClassNotFoundException | SQLException ex) {
                throw new SQLiteTableReaderException(ex);
            }
        }
    }

    /**
     * Searches for a meta file associated with the give SQLite database. If
     * found, it copies this file into the temp directory of the current case.
     *
     * @param sqliteFile   file being processed
     * @param metaFileName name of meta file to look for
     *
     * @throws NoCurrentCaseException Case has been closed.
     * @throws TskCoreException       fileManager cannot find AbstractFile
     *                                files.
     * @throws IOException            Issue during writing to file.
     */
    private void findAndCopySQLiteMetaFile(AbstractFile sqliteFile,
            String metaFileName) throws NoCurrentCaseException, TskCoreException, IOException {

        Case openCase = Case.getCurrentCaseThrows();
        SleuthkitCase sleuthkitCase = openCase.getSleuthkitCase();
        Services services = new Services(sleuthkitCase);
        FileManager fileManager = services.getFileManager();

        List<AbstractFile> metaFiles = fileManager.findFiles(
                sqliteFile.getDataSource(), metaFileName,
                sqliteFile.getParent().getName());

        if (metaFiles != null) {
            for (AbstractFile metaFile : metaFiles) {
                copyFileToTempDirectory(metaFile, sqliteFile.getId());
            }
        }
    }

    /**
     * Copies the file contents into a unique path in the current case temp
     * directory.
     *
     * @param file AbstractFile from the data source
     *
     * @return The path of the file on disk
     *
     * @throws IOException            Exception writing file contents
     * @throws NoCurrentCaseException Current case closed during file copying
     */
    private String copyFileToTempDirectory(AbstractFile file, long id)
            throws IOException, NoCurrentCaseException {

        String localDiskPath = Case.getCurrentCaseThrows().getTempDirectory()
                + File.separator + id + file.getName();
        File localDatabaseFile = new File(localDiskPath);
        if (!localDatabaseFile.exists()) {
            ContentUtils.writeToFile(file, localDatabaseFile);
        }
        return localDiskPath;
    }

    /**
     * Executes the query and assigns resource references to instance variables.
     *
     * @param query Input query to execute
     *
     * @throws SQLiteTableReaderException
     */
    private void openTableResources(String query) throws SQLiteTableReaderException {
        try {
            ensureOpen();
            statement = conn.prepareStatement(query);
            queryResults = statement.executeQuery();
            currentMetadata = queryResults.getMetaData();
            totalColumnCount = currentMetadata.getColumnCount();
            liveResultSet = true;
        } catch (SQLException ex) {
            throw new SQLiteTableReaderException(ex);
        }
    }

    /**
     * Ensures both the statement and the result set for a table are closed.
     */
    private void closeTableResources() {
        try {
            if (Objects.nonNull(statement)) {
                statement.close();
            }
            if (Objects.nonNull(queryResults)) {
                queryResults.close();
            }
            liveResultSet = false;
        } catch (SQLException ex) {
            //Do nothing, can't close.. tried our best.
        }
    }

    /**
     * Closes all resources attached to the database file.
     *
     * @throws SQLiteTableReaderException
     */
    @Override
    public void close() throws SQLiteTableReaderException {
        try {
            closeTableResources();
            if (Objects.nonNull(conn)) {
                conn.close();
            }
        } catch (SQLException ex) {
            throw new SQLiteTableReaderException(ex);
        }
    }

    /**
     * Provides status of the current read operation.
     *
     * @return
     */
    public boolean isFinished() {
        return !liveResultSet;
    }

    /**
     * Last ditch effort to close the connections during garbage collection.
     *
     * @throws Throwable
     */
    @Override
    public void finalize() throws Throwable {
        super.finalize();
        try {
            close();
        } catch (SQLiteTableReaderException ex) {
            //Do nothing, we tried out best to close the connection.
        }
    }
}<|MERGE_RESOLUTION|>--- conflicted
+++ resolved
@@ -217,11 +217,6 @@
 
     private boolean liveResultSet;
     private String prevTableName;
-<<<<<<< HEAD
-    
-    private final BooleanSupplier alwaysFalseCondition = () -> false;
-=======
->>>>>>> 7cc9fc6b
 
     /**
      * Assigns references to each action based on the Builder configuration.
@@ -239,11 +234,6 @@
         this.file = builder.file;
     }
 
-<<<<<<< HEAD
-        //No-op lambda, keep from NPE or having to check during iteration 
-        //if action == null.
-        return NO_OP -> {};
-=======
     /**
      * Ensures the action is null safe. If action is left null, then during
      * iteration null checks would be necessary. To mitigate against that, no-op
@@ -258,7 +248,6 @@
     private <T> Consumer<T> nonNullValue(Consumer<T> action) {
         return (Objects.nonNull(action)) ? action : NO_OP -> {
         };
->>>>>>> 7cc9fc6b
     }
 
     /**
