--- conflicted
+++ resolved
@@ -1,7 +1,7 @@
 /*
  * Autopsy Forensic Browser
  * 
- * Copyright 2011 Basis Technology Corp.
+ * Copyright 2011-2014 Basis Technology Corp.
  * Contact: carrier <at> sleuthkit <dot> org
  * 
  * Licensed under the Apache License, Version 2.0 (the "License");
@@ -52,7 +52,7 @@
 
     public HashsetHits(SleuthkitCase skCase) {
         this.skCase = skCase;
-        hashSetHitsMap = new LinkedHashMap<String, Set<Long>>();
+        hashSetHitsMap = new LinkedHashMap<>();
     }
 
     @SuppressWarnings("deprecation")
@@ -77,21 +77,20 @@
                 hashSetHitsMap.get(value).add(artifactId);
 
             }
-           
+
         } catch (SQLException ex) {
             logger.log(Level.WARNING, "SQL Exception occurred: ", ex);
-        }
-        finally {
+        } finally {
             if (rs != null) {
                 try {
                     skCase.closeRunQuery(rs);
                 } catch (SQLException ex) {
-                   logger.log(Level.WARNING, "Error closing result set after getting hashset hits", ex);
+                    logger.log(Level.WARNING, "Error closing result set after getting hashset hits", ex);
                 }
             }
         }
     }
-   
+
     @Override
     public <T> T accept(AutopsyItemVisitor<T> v) {
         return v.visit(this);
@@ -114,7 +113,7 @@
         public boolean isLeafTypeNode() {
             return false;
         }
-                
+
         @Override
         public <T> T accept(DisplayableItemNodeVisitor<T> v) {
             return v.visit(this);
@@ -129,17 +128,10 @@
                 s.put(ss);
             }
 
-<<<<<<< HEAD
             ss.put(new NodeProperty(NbBundle.getMessage(this.getClass(), "HashsetHits.createSheet.name.name"),
-                                    NbBundle.getMessage(this.getClass(), "HashsetHits.createSheet.name.displayName"),
-                                    NbBundle.getMessage(this.getClass(), "HashsetHits.createSheet.name.desc"),
-                                    getName()));
-=======
-            ss.put(new NodeProperty<>("Name",
-                    "Name",
-                    "no description",
+                    NbBundle.getMessage(this.getClass(), "HashsetHits.createSheet.name.displayName"),
+                    NbBundle.getMessage(this.getClass(), "HashsetHits.createSheet.name.desc"),
                     getName()));
->>>>>>> 4d13c780
 
             return s;
         }
@@ -182,17 +174,10 @@
                 s.put(ss);
             }
 
-<<<<<<< HEAD
             ss.put(new NodeProperty(NbBundle.getMessage(this.getClass(), "HashsetHits.createSheet.name.name"),
-                                    NbBundle.getMessage(this.getClass(), "HashsetHits.createSheet.name.displayName"),
-                                    NbBundle.getMessage(this.getClass(), "HashsetHits.createSheet.name.desc"),
-                                    getName()));
-=======
-            ss.put(new NodeProperty<>("Name",
-                    "Name",
-                    "no description",
+                    NbBundle.getMessage(this.getClass(), "HashsetHits.createSheet.name.displayName"),
+                    NbBundle.getMessage(this.getClass(), "HashsetHits.createSheet.name.desc"),
                     getName()));
->>>>>>> 4d13c780
 
             return s;
         }
