/*
 * Autopsy Forensic Browser
 *
 * Copyright 2011-2019 Basis Technology Corp.
 * Contact: carrier <at> sleuthkit <dot> org
 *
 * Licensed under the Apache License, Version 2.0 (the "License");
 * you may not use this file except in compliance with the License.
 * You may obtain a copy of the License at
 *
 *     http://www.apache.org/licenses/LICENSE-2.0
 *
 * Unless required by applicable law or agreed to in writing, software
 * distributed under the License is distributed on an "AS IS" BASIS,
 * WITHOUT WARRANTIES OR CONDITIONS OF ANY KIND, either express or implied.
 * See the License for the specific language governing permissions and
 * limitations under the License.
 */
package org.sleuthkit.autopsy.datamodel;

import java.beans.PropertyChangeEvent;
import java.beans.PropertyChangeListener;
import java.io.File;
import java.nio.file.Paths;
import java.sql.ResultSet;
import java.sql.SQLException;
import java.util.ArrayList;
import java.util.Collections;
import java.util.EnumSet;
import java.util.List;
import java.util.Set;
import java.util.logging.Level;
import javax.swing.Action;
import org.apache.commons.lang3.tuple.Pair;
import org.openide.nodes.Sheet;
import org.openide.util.NbBundle;
import org.openide.util.NbBundle.Messages;
import org.sleuthkit.autopsy.actions.DeleteDataSourceAction;
import org.sleuthkit.autopsy.casemodule.Case;
import org.sleuthkit.autopsy.casemodule.NoCurrentCaseException;
import org.sleuthkit.autopsy.casemodule.datasourcesummary.ViewSummaryInformationAction;
import org.sleuthkit.autopsy.centralrepository.datamodel.CorrelationAttributeInstance;
import org.sleuthkit.autopsy.corecomponents.DataResultViewerTable;
import org.sleuthkit.autopsy.coreutils.Logger;
import org.sleuthkit.autopsy.coreutils.PlatformUtil;
import org.sleuthkit.autopsy.directorytree.ExplorerNodeActionVisitor;
import org.sleuthkit.autopsy.directorytree.FileSearchAction;
import org.sleuthkit.autopsy.directorytree.NewWindowViewAction;
import org.sleuthkit.autopsy.ingest.IngestManager;
import org.sleuthkit.autopsy.ingest.ModuleContentEvent;
import org.sleuthkit.autopsy.ingest.runIngestModuleWizard.RunIngestModulesAction;
import org.sleuthkit.datamodel.Content;
import org.sleuthkit.datamodel.Image;
import org.sleuthkit.datamodel.SleuthkitCase.CaseDbQuery;
import org.sleuthkit.datamodel.TskCoreException;
import org.sleuthkit.datamodel.VirtualDirectory;
import org.sleuthkit.autopsy.datamodel.BaseChildFactory.NoSuchEventBusException;
import org.sleuthkit.datamodel.CaseDbSchemaVersionNumber;
import org.sleuthkit.datamodel.Tag;

/**
 * This class is used to represent the "Node" for the image. The children of
 * this node are volumes.
 */
public class ImageNode extends AbstractContentNode<Image> {

    private static final Logger logger = Logger.getLogger(ImageNode.class.getName());
<<<<<<< HEAD
    private static final Set<IngestManager.IngestModuleEvent> INGEST_MODULE_EVENTS_OF_INTEREST = EnumSet.of(IngestManager.IngestModuleEvent.CONTENT_CHANGED);
=======
    private final static String ADMIN_ACCESS_FILE_NAME = "admin"; // NON-NLS
    private final static String ADMIN_ACCESS_FILE_PATH = Paths.get(PlatformUtil.getUserConfigDirectory(), ADMIN_ACCESS_FILE_NAME).toString();
    private final static String ADMIN_EXT_ACCESS_FILE_NAME = "adminext"; // NON-NLS
    private final static String ADMIN_EXT_ACCESS_FILE_PATH = Paths.get(PlatformUtil.getUserConfigDirectory(), ADMIN_EXT_ACCESS_FILE_NAME).toString();
>>>>>>> 97a3020d

    /**
     * Helper so that the display name and the name used in building the path
     * are determined the same way.
     *
     * @param i Image to get the name of
     *
     * @return short name for the Image
     */
    static String nameForImage(Image i) {
        return i.getName();
    }

    /**
     * @param img
     */
    public ImageNode(Image img) {
        super(img);

        // set name, display name, and icon
        String imgName = nameForImage(img);
        this.setDisplayName(imgName);
        this.setIconBaseWithExtension("org/sleuthkit/autopsy/images/hard-drive-icon.jpg"); //NON-NLS

        // Listen for ingest events so that we can detect new added files (e.g. carved)
        IngestManager.getInstance().addIngestModuleEventListener(INGEST_MODULE_EVENTS_OF_INTEREST, pcl);
        // Listen for case events so that we can detect when case is closed
        Case.addEventTypeSubscriber(EnumSet.of(Case.Events.CURRENT_CASE), pcl);
    }

    private void removeListeners() {
        IngestManager.getInstance().removeIngestModuleEventListener(pcl);
        Case.removeEventTypeSubscriber(EnumSet.of(Case.Events.CURRENT_CASE), pcl);
    }

    /**
     * Right click action for this node
     *
     * @param context
     *
     * @return
     */
    @Override
    @Messages({"ImageNode.action.runIngestMods.text=Run Ingest Modules",
        "ImageNode.getActions.openFileSearchByAttr.text=Open File Search by Attributes"})
    public Action[] getActions(boolean context) {

        List<Action> actionsList = new ArrayList<>();
        for (Action a : super.getActions(true)) {
            actionsList.add(a);
        }
        actionsList.addAll(ExplorerNodeActionVisitor.getActions(content));
        actionsList.add(new FileSearchAction(
                Bundle.ImageNode_getActions_openFileSearchByAttr_text()));
        actionsList.add(new ViewSummaryInformationAction(content.getId()));
        actionsList.add(new RunIngestModulesAction(Collections.<Content>singletonList(content)));
        actionsList.add(new NewWindowViewAction(
                NbBundle.getMessage(this.getClass(), "ImageNode.getActions.viewInNewWin.text"), this));
        if (checkSchemaVersion() && checkMuAdmin()) {
            actionsList.add(new DeleteDataSourceAction(content.getId()));
        }
        return actionsList.toArray(new Action[0]);
    }

    @Override
    @Messages({"ImageNode.createSheet.size.name=Size (Bytes)",
        "ImageNode.createSheet.size.displayName=Size (Bytes)",
        "ImageNode.createSheet.size.desc=Size of the data source in bytes.",
        "ImageNode.createSheet.type.name=Type",
        "ImageNode.createSheet.type.displayName=Type",
        "ImageNode.createSheet.type.desc=Type of the image.",
        "ImageNode.createSheet.type.text=Image",
        "ImageNode.createSheet.sectorSize.name=Sector Size (Bytes)",
        "ImageNode.createSheet.sectorSize.displayName=Sector Size (Bytes)",
        "ImageNode.createSheet.sectorSize.desc=Sector size of the image in bytes.",
        "ImageNode.createSheet.timezone.name=Timezone",
        "ImageNode.createSheet.timezone.displayName=Timezone",
        "ImageNode.createSheet.timezone.desc=Timezone of the image",
        "ImageNode.createSheet.deviceId.name=Device ID",
        "ImageNode.createSheet.deviceId.displayName=Device ID",
        "ImageNode.createSheet.deviceId.desc=Device ID of the image"})
    protected Sheet createSheet() {
        Sheet sheet = super.createSheet();
        Sheet.Set sheetSet = sheet.get(Sheet.PROPERTIES);
        if (sheetSet == null) {
            sheetSet = Sheet.createPropertiesSet();
            sheet.put(sheetSet);
        }

        sheetSet.put(new NodeProperty<>(NbBundle.getMessage(this.getClass(), "ImageNode.createSheet.name.name"),
                NbBundle.getMessage(this.getClass(), "ImageNode.createSheet.name.displayName"),
                NbBundle.getMessage(this.getClass(), "ImageNode.createSheet.name.desc"),
                getDisplayName()));

        sheetSet.put(new NodeProperty<>(Bundle.ImageNode_createSheet_type_name(),
                Bundle.ImageNode_createSheet_type_displayName(),
                Bundle.ImageNode_createSheet_type_desc(),
                Bundle.ImageNode_createSheet_type_text()));

        sheetSet.put(new NodeProperty<>(Bundle.ImageNode_createSheet_size_name(),
                Bundle.ImageNode_createSheet_size_displayName(),
                Bundle.ImageNode_createSheet_size_desc(),
                this.content.getSize()));
        sheetSet.put(new NodeProperty<>(Bundle.ImageNode_createSheet_sectorSize_name(),
                Bundle.ImageNode_createSheet_sectorSize_displayName(),
                Bundle.ImageNode_createSheet_sectorSize_desc(),
                this.content.getSsize()));

        sheetSet.put(new NodeProperty<>(Bundle.ImageNode_createSheet_timezone_name(),
                Bundle.ImageNode_createSheet_timezone_displayName(),
                Bundle.ImageNode_createSheet_timezone_desc(),
                this.content.getTimeZone()));

        try (CaseDbQuery query = Case.getCurrentCaseThrows().getSleuthkitCase().executeQuery("SELECT device_id FROM data_source_info WHERE obj_id = " + this.content.getId());) {
            ResultSet deviceIdSet = query.getResultSet();
            if (deviceIdSet.next()) {
                sheetSet.put(new NodeProperty<>(Bundle.ImageNode_createSheet_deviceId_name(),
                        Bundle.ImageNode_createSheet_deviceId_displayName(),
                        Bundle.ImageNode_createSheet_deviceId_desc(),
                        deviceIdSet.getString("device_id")));
            }
        } catch (SQLException | TskCoreException | NoCurrentCaseException ex) {
            logger.log(Level.SEVERE, "Failed to get device id for the following image: " + this.content.getId(), ex);
        }

        return sheet;
    }

    @Override
    public <T> T accept(ContentNodeVisitor<T> visitor) {
        return visitor.visit(this);
    }

    @Override
    public boolean isLeafTypeNode() {
        return false;
    }

    @Override
    public <T> T accept(DisplayableItemNodeVisitor<T> visitor) {
        return visitor.visit(this);
    }

    @Override
    public String getItemType() {
        return getClass().getName();
    }

    private Boolean checkSchemaVersion() {
        try {
            CaseDbSchemaVersionNumber creationVersion = Case.getCurrentCaseThrows().getSleuthkitCase().getDBSchemaCreationVersion();

            if ((creationVersion.getMajor() == 8 && creationVersion.getMinor() >= 3) || creationVersion.getMajor() > 8) {
                        return true;
            }
        } catch (NoCurrentCaseException ex) {
            logger.log(Level.WARNING, "Failed to get creation schema version: ", ex);
        } 
        
        return false;
<<<<<<< HEAD
        
    }   
=======
    }
    
    private Boolean checkMuAdmin() {
       try {
           if (Case.CaseType.MULTI_USER_CASE == Case.getCurrentCaseThrows().getCaseType()) {
               return new File(ADMIN_ACCESS_FILE_PATH).exists() || new File(ADMIN_EXT_ACCESS_FILE_PATH).exists();
           }
       } catch (NoCurrentCaseException ex) {
           logger.log(Level.SEVERE, "Failed to get the Create Major and Minor Schema Versions", ex);
        }
       return true;
    }
>>>>>>> 97a3020d
     
    /*
     * This property change listener refreshes the tree when a new file is
     * carved out of this image (i.e, the image is being treated as raw bytes
     * and was ingested by the RawDSProcessor).
     */
    private final PropertyChangeListener pcl = (PropertyChangeEvent evt) -> {
        String eventType = evt.getPropertyName();

        // See if the new file is a child of ours
        if (eventType.equals(IngestManager.IngestModuleEvent.CONTENT_CHANGED.toString())) {
            if ((evt.getOldValue() instanceof ModuleContentEvent) == false) {
                return;
            }
            ModuleContentEvent moduleContentEvent = (ModuleContentEvent) evt.getOldValue();
            if ((moduleContentEvent.getSource() instanceof Content) == false) {
                return;
            }
            Content newContent = (Content) moduleContentEvent.getSource();

            try {
                Content parent = newContent.getParent();
                if (parent != null) {
                    // Is this a new carved file?
                    if (parent.getName().equals(VirtualDirectory.NAME_CARVED)) {
                        // Is this new carved file for this data source?
                        if (newContent.getDataSource().getId() == getContent().getDataSource().getId()) {
                            // Find the image (if any) associated with the new content and
                            // trigger a refresh if it matches the image wrapped by this node.
                            while ((parent = parent.getParent()) != null) {
                                if (parent.getId() == getContent().getId()) {
                                    BaseChildFactory.post(getName(), new BaseChildFactory.RefreshKeysEvent());
                                    break;
                                }
                            }
                        }
                    }
                }
            } catch (TskCoreException ex) {
                // Do nothing.
            } catch (NoSuchEventBusException ex) {
                logger.log(Level.WARNING, "Failed to post key refresh event.", ex); // NON-NLS
            }
        } else if (eventType.equals(Case.Events.CURRENT_CASE.toString())) {
            if (evt.getNewValue() == null) {
                // case was closed. Remove listeners so that we don't get called with a stale case handle
                removeListeners();
            }
        }
    };

    /**
     * Reads and returns a list of all tags associated with this content node.
     *
     * Null implementation of an abstract method.
     *
     * @return list of tags associated with the node.
     */
    @Override
    protected List<Tag> getAllTagsFromDatabase() {
        return new ArrayList<>();
    }

    /**
     * Returns correlation attribute instance for the underlying content of the
     * node.
     *
     * Null implementation of an abstract method.
     *
     * @return correlation attribute instance for the underlying content of the
     *         node.
     */
    @Override
    protected CorrelationAttributeInstance getCorrelationAttributeInstance() {
        return null;
    }

    /**
     * Returns Score property for the node.
     *
     * Null implementation of an abstract method.
     *
     * @param tags list of tags.
     *
     * @return Score property for the underlying content of the node.
     */
    @Override
    protected Pair<DataResultViewerTable.Score, String> getScorePropertyAndDescription(List<Tag> tags) {
        return Pair.of(DataResultViewerTable.Score.NO_SCORE, NO_DESCR);
    }

    /**
     * Returns comment property for the node.
     *
     * Null implementation of an abstract method.
     *
     * @param tags      list of tags
     * @param attribute correlation attribute instance
     *
     * @return Comment property for the underlying content of the node.
     */
    @Override
    protected DataResultViewerTable.HasCommentStatus getCommentProperty(List<Tag> tags, CorrelationAttributeInstance attribute) {
        return DataResultViewerTable.HasCommentStatus.NO_COMMENT;
    }

    /**
     * Returns occurrences/count property for the node.
     *
     * Null implementation of an abstract method.
     *
     * @param attributeType      the type of the attribute to count
     * @param attributeValue     the value of the attribute to coun
     * @param defaultDescription a description to use when none is determined by
     *                           the getCountPropertyAndDescription method
     *
     * @return count property for the underlying content of the node.
     */
    @Override
    protected Pair<Long, String> getCountPropertyAndDescription(CorrelationAttributeInstance.Type attributeType, String attributeValue, String defaultDescription) {
        return Pair.of(-1L, NO_DESCR);
    }
}<|MERGE_RESOLUTION|>--- conflicted
+++ resolved
@@ -65,14 +65,11 @@
 public class ImageNode extends AbstractContentNode<Image> {
 
     private static final Logger logger = Logger.getLogger(ImageNode.class.getName());
-<<<<<<< HEAD
     private static final Set<IngestManager.IngestModuleEvent> INGEST_MODULE_EVENTS_OF_INTEREST = EnumSet.of(IngestManager.IngestModuleEvent.CONTENT_CHANGED);
-=======
     private final static String ADMIN_ACCESS_FILE_NAME = "admin"; // NON-NLS
     private final static String ADMIN_ACCESS_FILE_PATH = Paths.get(PlatformUtil.getUserConfigDirectory(), ADMIN_ACCESS_FILE_NAME).toString();
     private final static String ADMIN_EXT_ACCESS_FILE_NAME = "adminext"; // NON-NLS
     private final static String ADMIN_EXT_ACCESS_FILE_PATH = Paths.get(PlatformUtil.getUserConfigDirectory(), ADMIN_EXT_ACCESS_FILE_NAME).toString();
->>>>>>> 97a3020d
 
     /**
      * Helper so that the display name and the name used in building the path
@@ -232,11 +229,7 @@
             logger.log(Level.WARNING, "Failed to get creation schema version: ", ex);
         } 
         
-        return false;
-<<<<<<< HEAD
-        
-    }   
-=======
+        return false;        
     }
     
     private Boolean checkMuAdmin() {
@@ -249,7 +242,6 @@
         }
        return true;
     }
->>>>>>> 97a3020d
      
     /*
      * This property change listener refreshes the tree when a new file is
