--- conflicted
+++ resolved
@@ -187,24 +187,6 @@
                         if (listsMap.containsKey(listName) == false) {
                             listsMap.put(listName, new LinkedHashMap<>());
                         }
-<<<<<<< HEAD
-
-                        Map<String, Set<Long>> listMap = listsMap.get(listName);
-                        if (reg == null) {
-                            // litteral search result, use keyword as display name
-                            if (listMap.containsKey(word) == false) {
-                                listMap.put(word, new HashSet<Long>());
-                            }
-
-                            listMap.get(word).add(id);
-                        } else {
-                            // regular expression or substring search result, use regular expression as display name.
-                            // this way all hits for the regular expression or substring will be grouped together. 
-                            if (listMap.containsKey(reg) == false) {
-                                listMap.put(reg, new HashSet<Long>());
-                            }
-                            listMap.get(reg).add(id);
-=======
                         Map<String, Map<String, Set<Long>>> listMap = listsMap.get(listName);
                         
                         // substring, treated same as exact match
@@ -221,7 +203,6 @@
                             addRegExpToList(listMap, reg, word, id);
                         } else {
                             addExactMatchToList(listMap, word, id);
->>>>>>> cb111c22
                         }
                     } // regular expression, single term
                     else if (reg != null) {
