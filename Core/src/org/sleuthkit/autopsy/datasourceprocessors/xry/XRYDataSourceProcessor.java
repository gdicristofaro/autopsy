--- conflicted
+++ resolved
@@ -77,7 +77,7 @@
 
     @Override
     @NbBundle.Messages({
-        "XRYDataSourceProcessor.dataSourceType=XRY Text File Export"
+        "XRYDataSourceProcessor.dataSourceType=XRY Text Export"
     })
     public String getDataSourceType() {
         return Bundle.XRYDataSourceProcessor_dataSourceType();
@@ -96,19 +96,12 @@
      */
     @Override
     @NbBundle.Messages({
-<<<<<<< HEAD
         "XRYDataSourceProcessor.noPathSelected=Please select a folder containing exported XRY text files",
-        "XRYDataSourceProcessor.notReadable=Could not read from the selected folder",
+        "XRYDataSourceProcessor.notReadable=Selected path is not readable",
         "XRYDataSourceProcessor.notXRYFolder=Selected folder did not contain any XRY text files",
-        "XRYDataSourceProcessor.ioError=I/O error occured trying to test the selected folder"
-=======
-        "XRYDataSourceProcessor.noPathSelected=Please select a XRY folder",
-        "XRYDataSourceProcessor.notReadable=Selected path is not readable",
-        "XRYDataSourceProcessor.notXRYFolder=Selected folder did not contain any XRY files",
-        "XRYDataSourceProcessor.ioError=I/O error occured trying to test the XRY report folder",
+        "XRYDataSourceProcessor.ioError=I/O error occured trying to test the selected folder",
         "XRYDataSourceProcessor.childNotReadable=Top level path [ %s ] is not readable",
         "XRYDataSourceProcessor.notAFolder=The selected path is not a folder"
->>>>>>> 3d1aae02
     })
     public boolean isPanelValid() {
         configPanel.clearErrorText();
@@ -313,7 +306,7 @@
                     .collect(Collectors.toList());
             LocalFilesDataSource dataSource = fileManager.addLocalFilesDataSource(
                     uniqueUUID,
-                    "XRY Report", //Name
+                    "XRY Text Export", //Name
                     "", //Timezone
                     filePaths,
                     new ProgressMonitorAdapter(progressMonitor));
