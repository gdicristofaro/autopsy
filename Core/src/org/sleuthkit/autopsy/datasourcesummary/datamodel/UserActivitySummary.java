--- conflicted
+++ resolved
@@ -243,12 +243,8 @@
      * within DOMAIN_WINDOW_MS of mostRecentMs.
      *
      * @param domain The domain.
-<<<<<<< HEAD
      * @param visits The list of the artifact and its associated time in
      * milliseconds.
-=======
-     * @param visits The number of visits.
->>>>>>> 69462b33
      * @param mostRecentMs The most recent visit of any domain.
      *
      * @return The TopDomainsResult or null if no visits to this domain within
@@ -293,12 +289,8 @@
      *
      * @return A tuple where the first value is the latest web history accessed
      * date in milliseconds and the second value maps normalized (lowercase;
-<<<<<<< HEAD
      * trimmed) domain names to when those domains were visited and the relevant
      * artifact.
-=======
-     * trimmed) domain names to when those domains were visited.
->>>>>>> 69462b33
      *
      * @throws TskCoreException
      * @throws SleuthkitCaseProviderException
@@ -473,15 +465,15 @@
      * @return The most recent one with a non-null date.
      */
     private TopDeviceAttachedResult getMostRecentDevice(TopDeviceAttachedResult r1, TopDeviceAttachedResult r2) {
-        if (r2.getDateAccessed() == null) {
+        if (r2.getLastAccessed()== null) {
             return r1;
         }
 
-        if (r1.getDateAccessed() == null) {
+        if (r1.getLastAccessed() == null) {
             return r2;
         }
 
-        return r1.getDateAccessed().compareTo(r2.getDateAccessed()) >= 0 ? r1 : r2;
+        return r1.getLastAccessed().compareTo(r2.getLastAccessed()) >= 0 ? r1 : r2;
     }
 
     /**
@@ -930,10 +922,7 @@
          * @param dateAccessed The date last attached.
          * @param deviceMake The device make.
          * @param deviceModel The device model.
-<<<<<<< HEAD
          * @param artifact The relevant blackboard artifact.
-=======
->>>>>>> 69462b33
          */
         public TopDeviceAttachedResult(String deviceId, Date dateAccessed, String deviceMake, String deviceModel, BlackboardArtifact artifact) {
             super(dateAccessed, artifact);
@@ -977,10 +966,7 @@
          *
          * @param accountType The account type.
          * @param lastAccess The date the account was last accessed.
-<<<<<<< HEAD
          * @param artifact The artifact indicating last access.
-=======
->>>>>>> 69462b33
          */
         public TopAccountResult(String accountType, Date lastAccess, BlackboardArtifact artifact) {
             super(lastAccess, artifact);
@@ -1009,10 +995,7 @@
          * @param domain The domain.
          * @param visitTimes The number of times it was visited.
          * @param lastVisit The date of the last visit.
-<<<<<<< HEAD
          * @param artifact The relevant blackboard artifact.
-=======
->>>>>>> 69462b33
          */
         public TopDomainsResult(String domain, Long visitTimes, Date lastVisit, BlackboardArtifact artifact) {
             super(lastVisit, artifact);
@@ -1050,10 +1033,7 @@
          * @param programName The name of the program.
          * @param programPath The path of the program.
          * @param runTimes The number of runs.
-<<<<<<< HEAD
          * @param artifact The relevant blackboard artifact.
-=======
->>>>>>> 69462b33
          */
         TopProgramsResult(String programName, String programPath, Long runTimes, Date lastRun, BlackboardArtifact artifact) {
             super(lastRun, artifact);
