/*
 * Autopsy Forensic Browser
 *
 * Copyright 2020 Basis Technology Corp.
 * Contact: carrier <at> sleuthkit <dot> org
 *
 * Licensed under the Apache License, Version 2.0 (the "License");
 * you may not use this file except in compliance with the License.
 * You may obtain a copy of the License at
 *
 *     http://www.apache.org/licenses/LICENSE-2.0
 *
 * Unless required by applicable law or agreed to in writing, software
 * distributed under the License is distributed on an "AS IS" BASIS,
 * WITHOUT WARRANTIES OR CONDITIONS OF ANY KIND, either express or implied.
 * See the License for the specific language governing permissions and
 * limitations under the License.
 */
package org.sleuthkit.autopsy.datasourcesummary.ui;

import java.util.List;
import java.util.stream.Collectors;
import javax.swing.JPanel;
import javax.swing.SwingWorker;
<<<<<<< HEAD
import org.openide.util.NbBundle.Messages;
import org.sleuthkit.autopsy.datasourcesummary.datamodel.IngestModuleCheckUtil.NotIngestedWithModuleException;
import org.sleuthkit.autopsy.datasourcesummary.uiutils.DataFetchResult;
import org.sleuthkit.autopsy.datasourcesummary.uiutils.DataFetchResult.ResultType;
=======
import org.sleuthkit.autopsy.casemodule.Case;
import org.sleuthkit.autopsy.datasourcesummary.uiutils.DataFetchResult;
import org.sleuthkit.autopsy.datasourcesummary.uiutils.DataFetchWorker;
import org.sleuthkit.autopsy.datasourcesummary.uiutils.DataFetchWorker.DataFetchComponents;
import org.sleuthkit.autopsy.datasourcesummary.uiutils.EventUpdateHandler;
>>>>>>> 769a4af4
import org.sleuthkit.autopsy.datasourcesummary.uiutils.LoadableComponent;
import org.sleuthkit.autopsy.datasourcesummary.uiutils.SwingWorkerSequentialExecutor;
import org.sleuthkit.autopsy.datasourcesummary.uiutils.UpdateGovernor;
import org.sleuthkit.datamodel.DataSource;

/**
 * Base class from which other tabs in data source summary derive.
 */
@Messages({
    "# {0} - module name",
    "BaseDataSourceSummaryPanel_defaultNotIngestMessage=The {0} Ingest Module has not been run on this datasource."
})
abstract class BaseDataSourceSummaryPanel extends JPanel {

    private static final long serialVersionUID = 1L;

    private final SwingWorkerSequentialExecutor executor = new SwingWorkerSequentialExecutor();
    private final EventUpdateHandler updateHandler;

    private DataSource dataSource;

    /**
     * Main constructor.
     *
     * @param governors The items governing when this panel should receive
     *                  updates.
     */
    protected BaseDataSourceSummaryPanel(UpdateGovernor... governors) {
        this.updateHandler = new EventUpdateHandler(this::onRefresh, governors);
        this.updateHandler.register();
    }

    /**
     * Sets datasource to visualize in the panel.
     *
     * @param dataSource The datasource to use in this panel.
     */
    synchronized void setDataSource(DataSource dataSource) {
        this.dataSource = dataSource;
        this.executor.cancelRunning();
        onNewDataSource(this.dataSource);
    }

    /**
     * Submits the following swing workers for execution in sequential order. If
     * there are any previous workers, those workers are cancelled.
     *
     * @param workers The workers to submit for execution.
     */
    protected void submit(List<? extends SwingWorker<?, ?>> workers) {
        executor.submit(workers);
    }

    /**
     * When a data source is updated this function is triggered.
     *
     * @param dataSource The data source.
     */
    synchronized void onRefresh() {
        // don't update the data source if it is already trying to load
        if (!executor.isRunning()) {
            // trigger on new data source with the current data source
            fetchInformation(this.dataSource);
        }
    }

    /**
     * Action that is called when information needs to be retrieved (on refresh
     * or on new data source).
     *
     * @param dataSource The datasource to fetch information about.
     */
    protected abstract void fetchInformation(DataSource dataSource);

    /**
     * Utility method to be called when solely updating information (not showing
     * a loading screen) that creates swing workers from the data source
     * argument and data fetch components and then submits them to run.
     *
     * @param dataFetchComponents The components to be run.
     * @param dataSource          The data source argument.
     */
    protected void fetchInformation(List<DataFetchComponents<DataSource, ?>> dataFetchComponents, DataSource dataSource) {
        // create swing workers to run for each loadable item
        List<DataFetchWorker<?, ?>> workers = dataFetchComponents
                .stream()
                .map((components) -> new DataFetchWorker<>(components, dataSource))
                .collect(Collectors.toList());

        // submit swing workers to run
        if (workers.size() > 0) {
            submit(workers);
        }
    }

    /**
     * When a new dataSource is added, this method is called.
     *
     * @param dataSource The new dataSource.
     */
    protected abstract void onNewDataSource(DataSource dataSource);

<<<<<<< HEAD
    protected String getDefaultNoIngestMessage(NotIngestedWithModuleException exception) {
        return Bundle.BaseDataSourceSummaryPanel_defaultNotIngestMessage(exception.getModuleDisplayName());
    }

    /**
     * 
     * @param <T>
     * @param component
     * @param result 
     */
    protected <T> void handleIngestModuleResult(LoadableComponent<T> component, DataFetchResult<T> result) {
        if (result.getResultType() == ResultType.ERROR
                && result.getException() instanceof NotIngestedWithModuleException) {

            component.showMessage(getDefaultNoIngestMessage((NotIngestedWithModuleException) result.getException()));
        } else {
            component.showDataFetchResult(result);
        }
    }

    protected <T> void handleIngestModuleResult(LoadableComponent<T> component, DataFetchResult<T> result, String onIngestError, String onError, String onEmpty) {
        if (result.getResultType() == ResultType.ERROR
                && result.getException() instanceof NotIngestedWithModuleException) {

            component.showMessage(onIngestError);
        } else {
            component.showDataFetchResult(result, onError, onEmpty);
=======
    /**
     * Utility method that shows a loading screen with loadable components,
     * create swing workers from the datafetch components and data source
     * argument and submits them to be executed.
     *
     * @param dataFetchComponents The components to register.
     * @param loadableComponents  The components to set to a loading screen.
     * @param dataSource          The data source argument.
     */
    protected void onNewDataSource(
            List<DataFetchComponents<DataSource, ?>> dataFetchComponents,
            List<? extends LoadableComponent<?>> loadableComponents,
            DataSource dataSource) {
        // if no data source is present or the case is not open,
        // set results for tables to null.
        if (dataSource == null || !Case.isCaseOpen()) {
            dataFetchComponents.forEach((item) -> item.getResultHandler()
                    .accept(DataFetchResult.getSuccessResult(null)));

        } else {
            // set tables to display loading screen
            loadableComponents.forEach((table) -> table.showDefaultLoadingMessage());

            fetchInformation(dataSource);
>>>>>>> 769a4af4
        }
    }
}<|MERGE_RESOLUTION|>--- conflicted
+++ resolved
@@ -22,18 +22,14 @@
 import java.util.stream.Collectors;
 import javax.swing.JPanel;
 import javax.swing.SwingWorker;
-<<<<<<< HEAD
 import org.openide.util.NbBundle.Messages;
 import org.sleuthkit.autopsy.datasourcesummary.datamodel.IngestModuleCheckUtil.NotIngestedWithModuleException;
-import org.sleuthkit.autopsy.datasourcesummary.uiutils.DataFetchResult;
 import org.sleuthkit.autopsy.datasourcesummary.uiutils.DataFetchResult.ResultType;
-=======
 import org.sleuthkit.autopsy.casemodule.Case;
 import org.sleuthkit.autopsy.datasourcesummary.uiutils.DataFetchResult;
 import org.sleuthkit.autopsy.datasourcesummary.uiutils.DataFetchWorker;
 import org.sleuthkit.autopsy.datasourcesummary.uiutils.DataFetchWorker.DataFetchComponents;
 import org.sleuthkit.autopsy.datasourcesummary.uiutils.EventUpdateHandler;
->>>>>>> 769a4af4
 import org.sleuthkit.autopsy.datasourcesummary.uiutils.LoadableComponent;
 import org.sleuthkit.autopsy.datasourcesummary.uiutils.SwingWorkerSequentialExecutor;
 import org.sleuthkit.autopsy.datasourcesummary.uiutils.UpdateGovernor;
@@ -136,27 +132,50 @@
      */
     protected abstract void onNewDataSource(DataSource dataSource);
 
-<<<<<<< HEAD
-    protected String getDefaultNoIngestMessage(NotIngestedWithModuleException exception) {
-        return Bundle.BaseDataSourceSummaryPanel_defaultNotIngestMessage(exception.getModuleDisplayName());
-    }
-
-    /**
-     * 
-     * @param <T>
-     * @param component
-     * @param result 
+    /**
+     * Get default message when there is a NotIngestedWithModuleException.
+     *
+     * @param exception The moduleName.
+     *
+     * @return Message specifying that the ingest module was not run.
+     */
+    protected String getDefaultNoIngestMessage(String moduleName) {
+        return Bundle.BaseDataSourceSummaryPanel_defaultNotIngestMessage(moduleName);
+    }
+
+    /**
+     * Utility method that will handle NotIngestedWithModuleException's by
+     * showing the message from getDefaultNoIngestMessage. Otherwise,
+     * component.showDataFetchResult will be called.
+     *
+     * @param component The component.
+     * @param result    The result of data fetching including the possible
+     *                  exception.
      */
     protected <T> void handleIngestModuleResult(LoadableComponent<T> component, DataFetchResult<T> result) {
         if (result.getResultType() == ResultType.ERROR
                 && result.getException() instanceof NotIngestedWithModuleException) {
 
-            component.showMessage(getDefaultNoIngestMessage((NotIngestedWithModuleException) result.getException()));
+            String moduleDisplayName = ((NotIngestedWithModuleException) result.getException()).getModuleDisplayName();
+            component.showMessage(getDefaultNoIngestMessage(moduleDisplayName));
         } else {
             component.showDataFetchResult(result);
         }
     }
 
+    /**
+     * Utility method that will handle NotIngestedWithModuleException's by
+     * showing the message from getDefaultNoIngestMessage. Otherwise,
+     * component.showDataFetchResult will be called.
+     *
+     * @param component     The component.
+     * @param result        The result of data fetching including the possible
+     *                      exception.
+     * @param onIngestError Message to be shown if there is an ingest error.
+     * @param onError       Message to be shown if there is a general error of
+     *                      any other sort.
+     * @param onEmpty       Message to be shown if there is no data.
+     */
     protected <T> void handleIngestModuleResult(LoadableComponent<T> component, DataFetchResult<T> result, String onIngestError, String onError, String onEmpty) {
         if (result.getResultType() == ResultType.ERROR
                 && result.getException() instanceof NotIngestedWithModuleException) {
@@ -164,7 +183,9 @@
             component.showMessage(onIngestError);
         } else {
             component.showDataFetchResult(result, onError, onEmpty);
-=======
+        }
+    }
+
     /**
      * Utility method that shows a loading screen with loadable components,
      * create swing workers from the datafetch components and data source
@@ -189,7 +210,6 @@
             loadableComponents.forEach((table) -> table.showDefaultLoadingMessage());
 
             fetchInformation(dataSource);
->>>>>>> 769a4af4
         }
     }
 }