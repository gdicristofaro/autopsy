/*
 * Autopsy Forensic Browser
 *
 * Copyright 2011 Basis Technology Corp.
 * Contact: carrier <at> sleuthkit <dot> org
 *
 * Licensed under the Apache License, Version 2.0 (the "License");
 * you may not use this file except in compliance with the License.
 * You may obtain a copy of the License at
 *
 *     http://www.apache.org/licenses/LICENSE-2.0
 *
 * Unless required by applicable law or agreed to in writing, software
 * distributed under the License is distributed on an "AS IS" BASIS,
 * WITHOUT WARRANTIES OR CONDITIONS OF ANY KIND, either express or implied.
 * See the License for the specific language governing permissions and
 * limitations under the License.
 */
package org.sleuthkit.autopsy.directorytree;

import org.sleuthkit.autopsy.actions.AddContentTagAction;
import java.awt.Toolkit;
import java.awt.Dimension;
import java.awt.Font;
import java.awt.event.ActionEvent;
import java.awt.event.ActionListener;
import java.util.ArrayList;
import java.util.Arrays;
import java.util.Collections;
import java.util.List;
import java.util.logging.Level;
import javax.swing.AbstractAction;
import javax.swing.Action;
import javax.swing.JDialog;
import javax.swing.JFrame;
import javax.swing.JLabel;
import javax.swing.JTable;
import javax.swing.table.DefaultTableModel;
import org.sleuthkit.autopsy.coreutils.ContextMenuExtensionPoint;
import org.sleuthkit.autopsy.coreutils.Logger;
import org.sleuthkit.datamodel.Content;
import org.sleuthkit.datamodel.ContentVisitor;
import org.sleuthkit.datamodel.DerivedFile;
import org.sleuthkit.datamodel.Directory;
import org.sleuthkit.datamodel.FileSystem;
import org.sleuthkit.datamodel.Image;
import org.sleuthkit.datamodel.LocalFile;
import org.sleuthkit.datamodel.VirtualDirectory;
import org.sleuthkit.datamodel.Volume;

public class ExplorerNodeActionVisitor extends ContentVisitor.Default<List<? extends Action>> {

    private static ExplorerNodeActionVisitor instance = new ExplorerNodeActionVisitor();

    public static List<Action> getActions(Content c) {
        List<Action> actions = new ArrayList<Action>();

        actions.addAll(c.accept(instance));
        //TODO: fix this
        /*
         while (c.isOnto()) {
         try {
         List<? extends Content> children = c.getChildren();
         if (!children.isEmpty()) {
         c = c.getChildren().get(0);
         } else {
         return actions;
         }
         } catch (TskException ex) {
         Log.get(ExplorerNodeActionVisitor.class).log(Level.WARNING, "Error getting show detail actions.", ex);
         return actions;
         }
         actions.addAll(c.accept(instance));
         }*/
        return actions;
    }

    ExplorerNodeActionVisitor() {
    }

    @Override
    public List<? extends Action> visit(final Image img) {
        List<Action> lst = new ArrayList<Action>();
        lst.add(new ImageDetails("Image Details", img));
        //TODO lst.add(new ExtractAction("Extract Image", img));
        lst.add(new ExtractUnallocAction("Extract Unallocated Space to Single Files", img));
        return lst;
    }

    @Override
    public List<? extends Action> visit(final FileSystem fs) {
        return Collections.singletonList(new FileSystemDetails("File System Details", fs));
    }

    @Override
    public List<? extends Action> visit(final Volume vol) {
        List<AbstractAction> lst = new ArrayList<AbstractAction>();
        lst.add(new VolumeDetails("Volume Details", vol));
        lst.add(new ExtractUnallocAction("Extract Unallocated Space to Single File", vol));
        return lst;
    }

    @Override
    public List<? extends Action> visit(final Directory d) {
<<<<<<< HEAD
        List<Action> actions = new ArrayList<Action>();
        actions.add(AddContentTagAction.getInstance());
=======
        List<Action> actions = new ArrayList<>();
        actions.add(TagAbstractFileAction.getInstance());
        actions.addAll(ContextMenuExtensionPoint.getActions());
>>>>>>> e78f49ee
        return actions;
    }

    @Override
    public List<? extends Action> visit(final VirtualDirectory d) {
        List<Action> actions = new ArrayList<>();
        actions.add(ExtractAction.getInstance());
<<<<<<< HEAD
        actions.add(AddContentTagAction.getInstance());
=======
        actions.add(TagAbstractFileAction.getInstance());
        actions.addAll(ContextMenuExtensionPoint.getActions());
>>>>>>> e78f49ee
        return actions;
    }

    @Override
    public List<? extends Action> visit(final DerivedFile d) {
        List<Action> actions = new ArrayList<>();
        actions.add(ExtractAction.getInstance());
<<<<<<< HEAD
        actions.add(AddContentTagAction.getInstance());
=======
        actions.add(TagAbstractFileAction.getInstance());
        actions.addAll(ContextMenuExtensionPoint.getActions());
>>>>>>> e78f49ee
        return actions;
    }

    @Override
    public List<? extends Action> visit(final LocalFile d) {
        List<Action> actions = new ArrayList<>();
        actions.add(ExtractAction.getInstance());
<<<<<<< HEAD
        actions.add(AddContentTagAction.getInstance());
=======
        actions.add(TagAbstractFileAction.getInstance());
        actions.addAll(ContextMenuExtensionPoint.getActions());
>>>>>>> e78f49ee
        return actions;
    }

    @Override
    public List<? extends Action> visit(final org.sleuthkit.datamodel.File d) {
        List<Action> actions = new ArrayList<>();
        actions.add(ExtractAction.getInstance());
<<<<<<< HEAD
        actions.add(AddContentTagAction.getInstance());
=======
        actions.add(TagAbstractFileAction.getInstance());
        actions.addAll(ContextMenuExtensionPoint.getActions());
>>>>>>> e78f49ee
        return actions;
    }

    @Override
    protected List<? extends Action> defaultVisit(Content di) {
        return Collections.<Action>emptyList();
    }

    //Below here are classes regarding node-specific actions
    /**
     * VolumeDetails class
     */
    private class VolumeDetails extends AbstractAction {

        private final String title;
        private final Volume vol;

        VolumeDetails(String title, Volume vol) {
            super(title);
            this.title = title;
            this.vol = vol;
        }

        @Override
        public void actionPerformed(ActionEvent e) {
            Logger.noteAction(ExplorerNodeActionVisitor.class);

            final JFrame frame = new JFrame(title);
            final JDialog popUpWindow = new JDialog(frame, title, true); // to make the popUp Window to be modal


            Dimension screenDimension = Toolkit.getDefaultToolkit().getScreenSize();

            // set the popUp window / JFrame
            popUpWindow.setSize(800, 400);

            int w = popUpWindow.getSize().width;
            int h = popUpWindow.getSize().height;

            // set the location of the popUp Window on the center of the screen
            popUpWindow.setLocation((screenDimension.width - w) / 2, (screenDimension.height - h) / 2);

            VolumeDetailsPanel volumeDetailPanel = new VolumeDetailsPanel();
            Boolean counter = false;

            volumeDetailPanel.setVolumeIDValue(Long.toString(vol.getAddr()));
            volumeDetailPanel.setStartValue(Long.toString(vol.getStart()));
            volumeDetailPanel.setLengthValue(Long.toString(vol.getLength()));
            volumeDetailPanel.setDescValue(vol.getDescription());
            volumeDetailPanel.setFlagsValue(vol.getFlagsAsString());
            counter = true;

            if (counter) {
                // add the volume detail panel to the popUp window
                popUpWindow.add(volumeDetailPanel);
            } else {
                // error handler if no volume matches
                JLabel error = new JLabel("Error: No Volume Matches.");
                error.setFont(new Font("Arial", Font.BOLD, 24));
                popUpWindow.add(error);
            }

            // add the command to close the window to the button on the Volume Detail Panel
            volumeDetailPanel.setOKButtonActionListener(new ActionListener() {
                @Override
                public void actionPerformed(ActionEvent e) {
                    popUpWindow.dispose();
                }
            });
            popUpWindow.pack();
            popUpWindow.setResizable(false);
            popUpWindow.setVisible(true);

        }
    }

    /**
     * ImageDetails panel class
     */
    private class ImageDetails extends AbstractAction {

        final String title;
        final Image img;

        ImageDetails(String title, Image img) {
            super(title);
            this.title = title;
            this.img = img;
        }

        @Override
        public void actionPerformed(ActionEvent e) {
            Logger.noteAction(ExplorerNodeActionVisitor.class);

            final JFrame frame = new JFrame(title);
            final JDialog popUpWindow = new JDialog(frame, title, true); // to make the popUp Window to be modal
            // if we select the Image Details menu

            Dimension screenDimension = Toolkit.getDefaultToolkit().getScreenSize();

            // set the popUp window / JFrame
            popUpWindow.setSize(750, 400);

            int w = popUpWindow.getSize().width;
            int h = popUpWindow.getSize().height;

            // set the location of the popUp Window on the center of the screen
            popUpWindow.setLocation((screenDimension.width - w) / 2, (screenDimension.height - h) / 2);

            ImageDetailsPanel imgDetailPanel = new ImageDetailsPanel();
            Boolean counter = false;

            imgDetailPanel.setImgNameValue(img.getName());
            imgDetailPanel.setImgTypeValue(img.getType().getName());
            imgDetailPanel.setImgSectorSizeValue(Long.toString(img.getSsize()));
            counter = true;

            if (counter) {
                // add the volume detail panel to the popUp window
                popUpWindow.add(imgDetailPanel);
            } else {
                // error handler if no volume matches
                JLabel error = new JLabel("Error: No Volume Matches.");
                error.setFont(new Font("Arial", Font.BOLD, 24));
                popUpWindow.add(error);
            }

            // add the command to close the window to the button on the Volume Detail Panel
            imgDetailPanel.setOKButtonActionListener(new ActionListener() {
                @Override
                public void actionPerformed(ActionEvent e) {
                    popUpWindow.dispose();
                }
            });


            popUpWindow.pack();
            popUpWindow.setResizable(false);
            popUpWindow.setVisible(true);
        }
    }

    /**
     * FileSystemDetails class
     */
    private class FileSystemDetails extends AbstractAction {

        private final FileSystem fs;
        private final String title;

        FileSystemDetails(String title, FileSystem fs) {
            super(title);
            this.title = title;
            this.fs = fs;
        }

        @Override
        public void actionPerformed(ActionEvent e) {
            Dimension screenDimension = Toolkit.getDefaultToolkit().getScreenSize();

            Logger.noteAction(ExplorerNodeActionVisitor.class);

            final JFrame frame = new JFrame(title);
            final JDialog popUpWindow = new JDialog(frame, title, true); // to make the popUp Window to be modal

            // set the popUp window / JFrame

            popUpWindow.setSize(1000, 500);

            int w = popUpWindow.getSize().width;
            int h = popUpWindow.getSize().height;

            // set the location of the popUp Window on the center of the screen
            popUpWindow.setLocation((screenDimension.width - w) / 2, (screenDimension.height - h) / 2);

            String[] columnNames = new String[]{
                "fs_id",
                "img_offset",
                "par_id",
                "fs_type",
                "block_size",
                "block_count",
                "root_inum",
                "first_inum",
                "last_inum"
            };

            Object[][] rowValues = new Object[1][9];

            Content parent = null;
            try {
                parent = fs.getParent();
            } catch (Exception ex) {
                throw new RuntimeException("Problem getting parent from " + FileSystem.class.getName() + ": " + fs, ex);
            }
            long id = -1;
            if (parent != null) {
                id = parent.getId();
            }

            Arrays.fill(rowValues, 0, 1, new Object[]{
                fs.getId(),
                fs.getImageOffset(),
                id,
                fs.getFsType(),
                fs.getBlock_size(),
                fs.getBlock_count(),
                fs.getRoot_inum(),
                fs.getFirst_inum(),
                fs.getLastInum()
            });


            JTable table = new JTable(new DefaultTableModel(rowValues, columnNames));

            FileSystemDetailsPanel fsdPanel = new FileSystemDetailsPanel();

            // add the command to close the window to the button on the Volume Detail Panel
            fsdPanel.setOKButtonActionListener(new ActionListener() {
                @Override
                public void actionPerformed(ActionEvent e) {
                    popUpWindow.dispose();
                }
            });

            try {
                fsdPanel.setFileSystemTypeValue(table.getValueAt(0, 3).toString());
                fsdPanel.setImageOffsetValue(table.getValueAt(0, 1).toString());
                fsdPanel.setVolumeIDValue(table.getValueAt(0, 2).toString());  //TODO: fix this to parent id, not vol id
                fsdPanel.setBlockSizeValue(table.getValueAt(0, 4).toString());
                fsdPanel.setBlockCountValue(table.getValueAt(0, 5).toString());
                fsdPanel.setRootInumValue(table.getValueAt(0, 6).toString());
                fsdPanel.setFirstInumValue(table.getValueAt(0, 7).toString());
                fsdPanel.setLastInumValue(table.getValueAt(0, 8).toString());

                popUpWindow.add(fsdPanel);
            } catch (Exception ex) {
                Logger.getLogger(ExplorerNodeActionVisitor.class.getName()).log(Level.WARNING, "Error setting up File System Details panel.", ex);
            }

            popUpWindow.pack();
            popUpWindow.setResizable(false);
            popUpWindow.setVisible(true);

        }
    }
}<|MERGE_RESOLUTION|>--- conflicted
+++ resolved
@@ -1,7 +1,7 @@
 /*
  * Autopsy Forensic Browser
  *
- * Copyright 2011 Basis Technology Corp.
+ * Copyright 2011 - 2013 Basis Technology Corp.
  * Contact: carrier <at> sleuthkit <dot> org
  *
  * Licensed under the Apache License, Version 2.0 (the "License");
@@ -102,14 +102,9 @@
 
     @Override
     public List<? extends Action> visit(final Directory d) {
-<<<<<<< HEAD
-        List<Action> actions = new ArrayList<Action>();
-        actions.add(AddContentTagAction.getInstance());
-=======
-        List<Action> actions = new ArrayList<>();
-        actions.add(TagAbstractFileAction.getInstance());
-        actions.addAll(ContextMenuExtensionPoint.getActions());
->>>>>>> e78f49ee
+        List<Action> actions = new ArrayList<>();
+        actions.add(AddContentTagAction.getInstance());
+        actions.addAll(ContextMenuExtensionPoint.getActions());
         return actions;
     }
 
@@ -117,12 +112,8 @@
     public List<? extends Action> visit(final VirtualDirectory d) {
         List<Action> actions = new ArrayList<>();
         actions.add(ExtractAction.getInstance());
-<<<<<<< HEAD
-        actions.add(AddContentTagAction.getInstance());
-=======
-        actions.add(TagAbstractFileAction.getInstance());
-        actions.addAll(ContextMenuExtensionPoint.getActions());
->>>>>>> e78f49ee
+        actions.add(AddContentTagAction.getInstance());
+        actions.addAll(ContextMenuExtensionPoint.getActions());
         return actions;
     }
 
@@ -130,12 +121,8 @@
     public List<? extends Action> visit(final DerivedFile d) {
         List<Action> actions = new ArrayList<>();
         actions.add(ExtractAction.getInstance());
-<<<<<<< HEAD
-        actions.add(AddContentTagAction.getInstance());
-=======
-        actions.add(TagAbstractFileAction.getInstance());
-        actions.addAll(ContextMenuExtensionPoint.getActions());
->>>>>>> e78f49ee
+        actions.add(AddContentTagAction.getInstance());
+        actions.addAll(ContextMenuExtensionPoint.getActions());
         return actions;
     }
 
@@ -143,12 +130,8 @@
     public List<? extends Action> visit(final LocalFile d) {
         List<Action> actions = new ArrayList<>();
         actions.add(ExtractAction.getInstance());
-<<<<<<< HEAD
-        actions.add(AddContentTagAction.getInstance());
-=======
-        actions.add(TagAbstractFileAction.getInstance());
-        actions.addAll(ContextMenuExtensionPoint.getActions());
->>>>>>> e78f49ee
+        actions.add(AddContentTagAction.getInstance());
+        actions.addAll(ContextMenuExtensionPoint.getActions());
         return actions;
     }
 
@@ -156,12 +139,8 @@
     public List<? extends Action> visit(final org.sleuthkit.datamodel.File d) {
         List<Action> actions = new ArrayList<>();
         actions.add(ExtractAction.getInstance());
-<<<<<<< HEAD
-        actions.add(AddContentTagAction.getInstance());
-=======
-        actions.add(TagAbstractFileAction.getInstance());
-        actions.addAll(ContextMenuExtensionPoint.getActions());
->>>>>>> e78f49ee
+        actions.add(AddContentTagAction.getInstance());
+        actions.addAll(ContextMenuExtensionPoint.getActions());
         return actions;
     }
 
