--- conflicted
+++ resolved
@@ -185,19 +185,11 @@
          */
         pastJobsButton.setEnabled(!dataSources.isEmpty() && !ingestJobs.isEmpty());
     }
-<<<<<<< HEAD
-    
-    void setPastJobsButtonVisible(boolean isVisible){
-        pastJobsButton.setVisible(isVisible);
-    }
-    
-=======
 
     void setPastJobsButtonVisible(boolean isVisible) {
         pastJobsButton.setVisible(isVisible);
     }
 
->>>>>>> c4c7cbb9
     /**
      * This method is called from within the constructor to initialize the form.
      * WARNING: Do NOT modify this code. The content of this method is always
