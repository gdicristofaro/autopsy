/*
 * Autopsy Forensic Browser
 *
 * Copyright 2013-2014 Basis Technology Corp.
 * Contact: carrier <at> sleuthkit <dot> org
 *
 * Licensed under the Apache License, Version 2.0 (the "License");
 * you may not use this file except in compliance with the License.
 * You may obtain a copy of the License at
 *
 *     http://www.apache.org/licenses/LICENSE-2.0
 *
 * Unless required by applicable law or agreed to in writing, software
 * distributed under the License is distributed on an "AS IS" BASIS,
 * WITHOUT WARRANTIES OR CONDITIONS OF ANY KIND, either express or implied.
 * See the License for the specific language governing permissions and
 * limitations under the License.
 */
package org.sleuthkit.autopsy.ingest;

import java.beans.PropertyChangeListener;
import java.beans.PropertyChangeSupport;
import java.util.ArrayList;
import java.util.HashMap;
import java.util.List;
import java.util.concurrent.CancellationException;
import java.util.logging.Level;

import org.openide.util.NbBundle;
import org.sleuthkit.autopsy.coreutils.Logger;
import javax.swing.SwingWorker;
import org.netbeans.api.progress.ProgressHandle;
import org.netbeans.api.progress.ProgressHandleFactory;
import org.openide.util.Cancellable;
import org.sleuthkit.autopsy.coreutils.MessageNotifyUtil;
<<<<<<< HEAD
=======
import org.sleuthkit.autopsy.coreutils.PlatformUtil;
import org.sleuthkit.autopsy.coreutils.StopWatch;
import org.sleuthkit.autopsy.ingest.IngestMessage.MessageType;
import org.sleuthkit.autopsy.ingest.IngestScheduler.FileScheduler.FileTask;
import org.sleuthkit.autopsy.ingest.IngestModuleAbstract.IngestModuleException;
>>>>>>> 91469131
import org.sleuthkit.datamodel.AbstractFile;
import org.sleuthkit.datamodel.Content;

// RJCTODO: Fix comment
// RJCTODO: It woulod be really nice to move such a powerful class behind a
// facade. This is a good argument for IngestServices as the facade.
/**
 * IngestManager sets up and manages ingest modules runs them in a background
 * thread notifies modules when work is complete or should be interrupted
 * processes messages from modules via messenger proxy and posts them to GUI.
 *
 * This runs as a singleton and you can access it using the getDefault() method.
 *
 */
public class IngestManager {

    private static final Logger logger = Logger.getLogger(IngestManager.class.getName());
    private static final PropertyChangeSupport pcs = new PropertyChangeSupport(IngestManager.class);
    private static IngestManager instance;
    private final IngestScheduler scheduler;
    private final IngestMonitor ingestMonitor = new IngestMonitor();
<<<<<<< HEAD
    private final HashMap<Long, IngestJob> ingestJobs = new HashMap<>();
    private TaskSchedulingWorker taskSchedulingWorker;
    private FileTaskWorker fileTaskWorker;
    private DataSourceTaskWorker dataSourceTaskWorker;
    private long nextDataSourceTaskId = 0;
    private long nextThreadId = 0;
    public final static String MODULE_PROPERTIES = "ingest";
    private volatile IngestUI ingestMessageBox;
=======
    //module loader
    private IngestModuleLoader moduleLoader = null;
    //property file name id for the module
    public final static String MODULE_PROPERTIES = NbBundle.getMessage(IngestManager.class,
                                                                       "IngestManager.moduleProperties.text");
    private volatile int messageID = 0;
>>>>>>> 91469131

    // RJCTODO: Redo eventing for 3.1
    /**
     * Possible events about ingest modules Event listeners can get the event
     * name by using String returned by toString() method on the specific event.
     */
    public enum IngestModuleEvent {

        /**
         * Event sent when an ingest module has been started. Second argument of
         * the property change is a string form of the module name and the third
         * argument is null.
         */
        STARTED,
        /**
         * Event sent when an ingest module has completed processing by its own
         * means. Second argument of the property change is a string form of the
         * module name and the third argument is null.
         *
         * This event is generally used by listeners to perform a final data
         * view refresh (listeners need to query all data from the blackboard).
         */
        COMPLETED,
        /**
         * Event sent when an ingest module has stopped processing, and likely
         * not all data has been processed. Second argument of the property
         * change is a string form of the module name and third argument is
         * null.
         */
        STOPPED,
        /**
         * Event sent when ingest module posts new data to blackboard or
         * somewhere else. Second argument of the property change fired contains
         * ModuleDataEvent object and third argument is null. The object can
         * contain encapsulated new data created by the module. Listener can
         * also query new data as needed.
         */
        DATA,
        /**
         * Event send when content changed, either its attributes changed, or
         * new content children have been added. I.e. from ZIP files or Carved
         * files
         */
        CONTENT_CHANGED,
        /**
         * Event sent when a file has finished going through a pipeline of
         * modules. Second argument is the object ID. Third argument is null
         */
        FILE_DONE,
    };

    private IngestManager() {
        this.scheduler = IngestScheduler.getInstance();
    }

    /**
     * Returns reference to singleton instance.
     *
     * @returns Instance of class.
     */
    synchronized public static IngestManager getDefault() {
        if (instance == null) {
            instance = new IngestManager();
        }
        return instance;
    }

    /**
     * called by Installer in AWT thread once the Window System is ready
     */
    void initIngestMessageInbox() {
        if (this.ingestMessageBox == null) {
            this.ingestMessageBox = IngestMessageTopComponent.findInstance();
        }
    }
    
    synchronized private long getNextDataSourceTaskId() {
        return ++this.nextDataSourceTaskId;
    }

    synchronized private long getNextThreadId() {
        return ++this.nextThreadId;
    }
    
    /**
     * Add property change listener to listen to ingest events as defined in
     * IngestModuleEvent.
     *
     * @param listener PropertyChangeListener to register
     */
    public static synchronized void addPropertyChangeListener(final PropertyChangeListener listener) {
        pcs.addPropertyChangeListener(listener);
    }

    public static synchronized void removePropertyChangeListener(final PropertyChangeListener listener) {
        pcs.removePropertyChangeListener(listener);
    }

    static synchronized void fireModuleEvent(String eventType, String moduleName) {
        try {
            pcs.firePropertyChange(eventType, moduleName, null);
        } catch (Exception e) {
            logger.log(Level.SEVERE, "Ingest manager listener threw exception", e);
            MessageNotifyUtil.Notify.show(NbBundle.getMessage(IngestManager.class, "IngestManager.moduleErr"),
                                          NbBundle.getMessage(IngestManager.class, "IngestManager.moduleErr.errListenToUpdates.msg"),
                                          MessageNotifyUtil.MessageType.ERROR);
        }
    }

    /**
     * Fire event when file is done with a pipeline run
     *
     * @param objId ID of file that is done
     */
    static synchronized void fireFileDone(long objId) {
        try {
            pcs.firePropertyChange(IngestModuleEvent.FILE_DONE.toString(), objId, null);
        } catch (Exception e) {
            logger.log(Level.SEVERE, "Ingest manager listener threw exception", e);
            MessageNotifyUtil.Notify.show(NbBundle.getMessage(IngestManager.class, "IngestManager.moduleErr"),
                                          NbBundle.getMessage(IngestManager.class, "IngestManager.moduleErr.errListenToUpdates.msg"),
                                          MessageNotifyUtil.MessageType.ERROR);
        }
    }

    /**
     * Fire event for ModuleDataEvent (when modules post data to blackboard,
     * etc.)
     *
     * @param moduleDataEvent
     */
    static synchronized void fireModuleDataEvent(ModuleDataEvent moduleDataEvent) {
        try {
            pcs.firePropertyChange(IngestModuleEvent.DATA.toString(), moduleDataEvent, null);
        } catch (Exception e) {
            logger.log(Level.SEVERE, "Ingest manager listener threw exception", e);
            MessageNotifyUtil.Notify.show(NbBundle.getMessage(IngestManager.class, "IngestManager.moduleErr"),
                                          NbBundle.getMessage(IngestManager.class, "IngestManager.moduleErr.errListenToUpdates.msg"),
                                          MessageNotifyUtil.MessageType.ERROR);
        }
    }

    /**
     * Fire event for ModuleContentChanged (when modules create new content that
     * needs to be analyzed)
     *
     * @param moduleContentEvent
     */
    static synchronized void fireModuleContentEvent(ModuleContentEvent moduleContentEvent) {
        try {
            pcs.firePropertyChange(IngestModuleEvent.CONTENT_CHANGED.toString(), moduleContentEvent, null);
        } catch (Exception e) {
            logger.log(Level.SEVERE, "Ingest manager listener threw exception", e);
            MessageNotifyUtil.Notify.show(NbBundle.getMessage(IngestManager.class, "IngestManager.moduleErr"),
                                          NbBundle.getMessage(IngestManager.class, "IngestManager.moduleErr.errListenToUpdates.msg"),
                                          MessageNotifyUtil.MessageType.ERROR);
        }
    }

    /**
     * Multiple data-sources version of scheduleDataSource() method. Enqueues
     * multiple sources inputs (Content objects) and associated modules at once
     *
     * @param modules modules to scheduleDataSource on every data source
     * @param inputs input data sources to enqueue and scheduleDataSource the
     * ingest modules on
     */
    void scheduleDataSourceTasks(final List<Content> dataSources, final List<IngestModuleTemplate> moduleTemplates, boolean processUnallocatedSpace) {
        if (!isIngestRunning() && ingestMessageBox != null) {
            ingestMessageBox.clearMessages();
        }

        taskSchedulingWorker = new TaskSchedulingWorker(dataSources, moduleTemplates, processUnallocatedSpace);
        taskSchedulingWorker.execute();

        if (ingestMessageBox != null) {
            ingestMessageBox.restoreMessages();
        }
    }

    /**
     * IngestManager entry point, enqueues data to be processed and starts new
     * ingest as needed, or just enqueues data to an existing pipeline.
     *
     * Spawns background thread which enumerates all sorted files and executes
     * chosen modules per file in a pre-determined order. Notifies modules when
     * work is complete or should be interrupted using complete() and stop()
     * calls. Does not block and can be called multiple times to enqueue more
     * work to already running background ingest process.
     *
     * @param modules modules to scheduleDataSource on the data source input
     * @param input input data source Content objects to scheduleDataSource the
     * ingest modules on
     */
    void scheduleDataSourceTask(final Content dataSource, final List<IngestModuleTemplate> moduleTemplates, boolean processUnallocatedSpace) {
        List<Content> dataSources = new ArrayList<>();
        dataSources.add(dataSource);
        scheduleDataSourceTasks(dataSources, moduleTemplates, processUnallocatedSpace);
    }

    /**
     * Schedule a file for ingest and add it to ongoing file ingest process on
     * the same data source. Scheduler updates the current progress.
     *
     * The file to be added is usually a product of a currently ran ingest. Now
     * we want to process this new file with the same ingest context.
     *
     * @param file file to be scheduled
     * @param pipelineContext ingest context used to ingest parent of the file
     * to be scheduled
     */
<<<<<<< HEAD
    void scheduleFileTask(long ingestJobId, AbstractFile file) { // RJCTODO: Consider renaming method
        IngestJob job = this.ingestJobs.get(ingestJobId);
        if (job == null) {
            // RJCTODO: Handle severe error
        }

        scheduler.getFileScheduler().scheduleIngestOfDerivedFile(job, file);
=======
    void scheduleFile(AbstractFile file, PipelineContext<IngestModuleAbstractFile> pipelineContext) {
        scheduler.getFileScheduler().schedule(file, pipelineContext);
>>>>>>> 91469131
    }

    /**
     * Starts the File-level Ingest Module pipeline and the Data Source-level
     * Ingest Modules for the queued up data sources and files.
     *
     * if AbstractFile module is still running, do nothing and allow it to
     * consume queue otherwise start /restart AbstractFile worker
     *
     * data source ingest workers run per (module,content). Checks if one for
     * the same (module,content) is already running otherwise start/restart the
     * worker
     */
    private synchronized void startAll() {
        if (!ingestMonitor.isRunning()) {
            ingestMonitor.start();
        }

        if (scheduler.getDataSourceScheduler().hasNext()) {
            if (dataSourceTaskWorker == null || dataSourceTaskWorker.isDone()) {
                dataSourceTaskWorker = new DataSourceTaskWorker(getNextThreadId());
                dataSourceTaskWorker.execute();
            }
        }

<<<<<<< HEAD
        if (scheduler.getFileScheduler().hasNext()) {
            if (fileTaskWorker == null || fileTaskWorker.isDone()) {
                fileTaskWorker = new FileTaskWorker(getNextThreadId());
                fileTaskWorker.execute();
=======
        if (startAbstractFileIngester) {
            stats = new IngestManagerStats();
            abstractFileIngester = new IngestAbstractFileProcessor();
            //init all fs modules, everytime new worker starts

            for (IngestModuleAbstractFile s : abstractFileModules) {
                // This was added at one point to remove the message about non-configured HashDB even 
                // when HashDB was not enabled.  However, it adds some problems if a second ingest is
                // kicked off whiel the first is ongoing. If the 2nd ingest has a module enabled that 
                // was not initially enabled, it will never have init called. We also need to call 
                // complete and need a similar way of passing down data to that thread to tell it which 
                // it shoudl call complete on (otherwise it could call complete on a module that never
                // had init() called. 
                //if (fileScheduler.hasModuleEnqueued(s) == false) {
                //    continue;
                //} 
                IngestModuleInit moduleInit = new IngestModuleInit();
                try {
                    s.init(moduleInit);
                } catch (IngestModuleException e) {
                    logger.log(Level.SEVERE, "File ingest module failed init(): " + s.getName(), e);
                    allInited = false;
                    failedModule = s;
                    errorMessage = e.getMessage();
                    break;
                }
            }
        }
        
        if (allInited) {
            // Start DataSourceIngestModules
            for (IngestDataSourceThread dataSourceWorker : newThreads) {
                dataSourceWorker.execute();
                IngestManager.fireModuleEvent(IngestModuleEvent.STARTED.toString(), dataSourceWorker.getModule().getName());
            }
            // Start AbstractFileIngestModules
            if (startAbstractFileIngester) {
                abstractFileIngester.execute();
>>>>>>> 91469131
            }
        }
    }
<<<<<<< HEAD
=======
    
    /**
     * Open a dialog box to report an initialization error to the user.
     * 
     * @param moduleName The name of the module that failed to initialize.
     * @param errorMessage The message gotten from the exception that was thrown.
     */
    private void displayInitError(String moduleName, String errorMessage) {
        MessageNotifyUtil.Message.error(
                NbBundle.getMessage(this.getClass(), "IngestManager.displayInitError.failedToLoad.msg", moduleName,
                                    errorMessage));
    }

    /**
     * stop currently running threads if any (e.g. when changing a case)
     */
    synchronized void stopAll() {
        //stop queue worker
        if (queueWorker != null) {
            queueWorker.cancel(true);
            queueWorker = null;
        }

        //empty queues
        scheduler.getFileScheduler().empty();
        scheduler.getDataSourceScheduler().empty();

        //stop module workers
        if (abstractFileIngester != null) {
            //send signals to all file modules
            for (IngestModuleAbstractFile s : this.abstractFileModules) {
                if (isModuleRunning(s)) {
                    try {
                        s.stop();
                    } catch (Exception e) {
                        logger.log(Level.WARNING, "Unexpected exception while stopping module: " + s.getName(), e);
                    }
                }

            }
            //stop fs ingester thread
            boolean cancelled = abstractFileIngester.cancel(true);
            if (!cancelled) {
                logger.log(Level.INFO, "Unable to cancel file ingest worker, likely already stopped");
            }

            abstractFileIngester = null;

        }

        List<IngestDataSourceThread> toStop = new ArrayList<IngestDataSourceThread>();
        toStop.addAll(dataSourceIngesters);

        for (IngestDataSourceThread dataSourceWorker : toStop) {
            IngestModuleDataSource s = dataSourceWorker.getModule();
>>>>>>> 91469131

    synchronized void reportThreadDone(long threadId) {
        for (IngestJob job : ingestJobs.values()) {
            job.releaseIngestPipelinesForThread(threadId);
            if (job.areIngestPipelinesShutDown()) {
                ingestJobs.remove(job.getId());                
            }
        }
    }

    synchronized void stopAll() {
        // First get the task scheduling worker to stop. 
        if (taskSchedulingWorker != null) {
            taskSchedulingWorker.cancel(true);
            while (!taskSchedulingWorker.isDone()) {
                // Wait.
                // RJCTODO: Add sleep?
            }
            taskSchedulingWorker = null;
        }

        // Now mark all of the ingest jobs as cancelled. This way the ingest 
        // modules will know they are being shut down due to cancellation when
        // the ingest worker threads release their pipelines.
        for (IngestJob job : ingestJobs.values()) {
            job.cancel();
        }

        // Cancel the worker threads.
        if (dataSourceTaskWorker != null) {
            dataSourceTaskWorker.cancel(true);
        }
        if (fileTaskWorker != null) {
            fileTaskWorker.cancel(true);
        }

        // Jettision the remaining tasks. This will dispose of any tasks that
        // the scheduling worker queued up before it was cancelled.
        scheduler.getFileScheduler().empty();
        scheduler.getDataSourceScheduler().empty();                        
    }

    /**
     * Test if any ingest modules are running
     *
     * @return true if any module is running, false otherwise
     */
    public synchronized boolean isIngestRunning() {
        return ((taskSchedulingWorker != null && !taskSchedulingWorker.isDone())
                || (fileTaskWorker != null && !fileTaskWorker.isDone())
                || (fileTaskWorker != null && !fileTaskWorker.isDone()));
    }

    /**
     * Module publishes message using InegestManager handle Does not block. The
     * message gets enqueued in the GUI thread and displayed in a widget
     * IngestModule should make an attempt not to publish the same message
     * multiple times. Viewer will attempt to identify duplicate messages and
     * filter them out (slower)
     */
    void postIngestMessage(IngestMessage message) {
        if (ingestMessageBox != null) {
            ingestMessageBox.displayMessage(message);
        }
    }

    /**
     * Get free disk space of a drive where ingest data are written to That
     * drive is being monitored by IngestMonitor thread when ingest is running.
     * Use this method to get amount of free disk space anytime.
     *
     * @return amount of disk space, -1 if unknown
     */
    long getFreeDiskSpace() {
        if (ingestMonitor != null) {
            return ingestMonitor.getFreeSpace();
        } else {
            return -1;
        }
    }

    private class TaskSchedulingWorker extends SwingWorker<Object, Void> {

        private final List<Content> dataSources;
        private final List<IngestModuleTemplate> moduleTemplates;
        private final boolean processUnallocatedSpace;
        private final List<Long> scheduledJobIds = new ArrayList<>();
        private ProgressHandle progress;

<<<<<<< HEAD
        TaskSchedulingWorker(List<Content> dataSources, List<IngestModuleTemplate> moduleTemplates, boolean processUnallocatedSpace) {
            this.dataSources = dataSources;
            this.moduleTemplates = moduleTemplates;
            this.processUnallocatedSpace = processUnallocatedSpace;
        }

        @Override
        protected Object doInBackground() throws Exception {
            // Set up a progress bar that can be used to cancel all of the 
            // ingest jobs currently being performed.
            final String displayName = "Queueing ingest tasks";
            progress = ProgressHandleFactory.createHandle(displayName, new Cancellable() {
                @Override
                public boolean cancel() {
                    logger.log(Level.INFO, "Queueing ingest cancelled by user.");
                    if (progress != null) {
                        progress.setDisplayName(displayName + " (Cancelling...)");
                    }
                    IngestManager.getDefault().stopAll();
                    return true;
=======
        String getFileModuleStats() {
            StringBuilder sb = new StringBuilder();
            for (final String moduleName : fileModuleTimers.keySet()) {
                sb.append(NbBundle.getMessage(this.getClass(),
                                              "IngestManager.getFileModStats.moduleInfo.text",
                                              moduleName, fileModuleTimers.get(moduleName) / 1000));
            }
            return sb.toString();
        }

        @Override
        public String toString() {
            final String EOL = System.getProperty("line.separator");
            StringBuilder sb = new StringBuilder();
            if (startTime != null) {
                sb.append(NbBundle.getMessage(this.getClass(), "IngestManager.toString.startTime.text",
                                              dateFormatter.format(startTime), EOL));
            }
            if (endTime != null) {
                sb.append(NbBundle.getMessage(this.getClass(), "IngestManager.toString.endTime.text",
                                              dateFormatter.format(endTime), EOL));
            }
            sb.append(NbBundle.getMessage(this.getClass(), "IngestManager.toString.totalIngestTime.text",
                                          getTotalTimeString(), EOL));
            sb.append(NbBundle.getMessage(this.getClass(), "IngestManager.toString.totalErrs.text", errorsTotal, EOL));
            if (errorsTotal > 0) {
                sb.append(NbBundle.getMessage(this.getClass(), "IngestManager.toString.errsPerMod.text"));
                for (String moduleName : errors.keySet()) {
                    sb.append("\t").append(moduleName).append(": ").append(errors.get(moduleName)).append(EOL);
>>>>>>> 91469131
                }
            });

<<<<<<< HEAD
            progress.start(2 * dataSources.size());
            int processed = 0;
            for (Content dataSource : dataSources) {
                if (isCancelled()) {
                    logger.log(Level.INFO, "Task scheduling thread cancelled");
                    return null;
                }
                
                final String inputName = dataSource.getName();
                IngestJob ingestJob = new IngestJob(IngestManager.this.getNextDataSourceTaskId(), dataSource, moduleTemplates, processUnallocatedSpace);

                List<IngestModuleError> errors = ingestJob.startUpIngestPipelines();
                if (!errors.isEmpty()) {
                    // RJCTODO: Log all errors, not just the first one. Provide a list of all of the modules that failed.
                    MessageNotifyUtil.Message.error(
                            "Failed to load " + errors.get(0).getModuleDisplayName() + " ingest module.\n\n"
                            + "No ingest modules will be run. Please disable the module "
                            + "or fix the error and restart ingest by right clicking on "
                            + "the data source and selecting Run Ingest Modules.\n\n"
                            + "Error: " + errors.get(0).getModuleError().getMessage());
                    return null;
=======
        public String toHtmlString() {
            StringBuilder sb = new StringBuilder();
            sb.append("<html><body>");
            sb.append(NbBundle.getMessage(this.getClass(), "IngestManager.toHtmlStr.ingestTime.text",
                                          getTotalTimeString()))
              .append("<br />");
            sb.append(NbBundle.getMessage(this.getClass(), "IngestManager.toHtmlStr.totalErrs.text", errorsTotal))
              .append("<br />");
            sb.append("<table><tr><th>")
              .append(NbBundle.getMessage(this.getClass(), "IngestManager.toHtmlStr.module.text"))
              .append("</th><th>")
              .append(NbBundle.getMessage(this.getClass(), "IngestManager.toHtmlStr.time.text"))
              .append("</th><th>")
              .append(NbBundle.getMessage(this.getClass(), "IngestManager.toHtmlStr.errors.text"))
              .append("</th></tr>\n");
            
            for (final String moduleName : fileModuleTimers.keySet()) {
                sb.append("<tr><td>").append(moduleName).append("</td><td>");
                sb.append(msToString(fileModuleTimers.get(moduleName))).append("</td><td>");
                if (errors.get(moduleName) == null) {
                    sb.append("0");
                } else {
                    sb.append(errors.get(moduleName));
>>>>>>> 91469131
                }

                // Save the ingest job for later cleanup of pipelines.
                ingestJobs.put(ingestJob.getId(), ingestJob);

                // Queue the data source ingest tasks for the ingest job.
                progress.progress("DataSource Ingest" + " " + inputName, processed);
                scheduler.getDataSourceScheduler().schedule(ingestJob);
                progress.progress("DataSource Ingest" + " " + inputName, ++processed);

                // Queue the file ingest tasks for the ingest job.
                progress.progress("File Ingest" + " " + inputName, processed);
                scheduler.getFileScheduler().scheduleIngestOfFiles(ingestJob);
                progress.progress("File Ingest" + " " + inputName, ++processed);
            }

            return null;
        }

        @Override
        protected void done() {
            try {
                super.get();
            } catch (CancellationException | InterruptedException ex) {
                // IngestManager.stopAll() will dispose of all tasks. 
            } catch (Exception ex) {
                logger.log(Level.SEVERE, "Error while scheduling ingest jobs", ex);
                // RJCTODO: On EDT, report error, cannot dump all tasks since multiple data source tasks can be submitted. Would get partial results either way.
            } finally {
                if (!isCancelled()) {
                    startAll();
                }
                progress.finish();
            }
        }
    }

    /**
     * Performs data source ingest tasks for one or more ingest jobs on a worker
     * thread.
     */
    class DataSourceTaskWorker extends SwingWorker<Object, Void> {

        private final long id;
        private ProgressHandle progress;

        DataSourceTaskWorker(long threadId) {
            this.id = threadId;
        }

        @Override
        protected Void doInBackground() throws Exception {
            logger.log(Level.INFO, String.format("Data source ingest thread {0} started", this.id));

<<<<<<< HEAD
            // Set up a progress bar that can be used to cancel all of the 
            // ingest jobs currently being performed. 
            final String displayName = "Data source ingest"; // RJCTODO: Need reset
=======
            final String displayName = NbBundle
                    .getMessage(this.getClass(), "IngestManager.IngestAbstractFileProcessor.displayName");
>>>>>>> 91469131
            progress = ProgressHandleFactory.createHandle(displayName, new Cancellable() {
                @Override
                public boolean cancel() {
                    logger.log(Level.INFO, "Data source ingest thread {0} cancelled", DataSourceTaskWorker.this.id);
                    if (progress != null) {
                        progress.setDisplayName(NbBundle.getMessage(this.getClass(),
                                                                    "IngestManager.IngestAbstractFileProcessor.process.cancelling",
                                                                    displayName));
                    }
                    IngestManager.getDefault().stopAll();
                    return true;
                }
            });
            progress.start();
            progress.switchToIndeterminate();

            IngestScheduler.DataSourceScheduler scheduler = IngestScheduler.getInstance().getDataSourceScheduler();
            while (scheduler.hasNext()) {
                if (isCancelled()) {
                    logger.log(Level.INFO, "Data source ingest thread {0} cancelled", this.id);
                    return null;
                }

                IngestJob ingestJob = scheduler.next();
                IngestJob.DataSourceIngestPipeline pipeline = ingestJob.getDataSourceIngestPipelineForThread(this.id);
                pipeline.process(this, this.progress);
            }

            logger.log(Level.INFO, "Data source ingest thread {0} completed", this.id);
            IngestManager.getDefault().reportThreadDone(this.id);
            return null;
        }

        @Override
        protected void done() {
            try {
                super.get();
            } catch (CancellationException | InterruptedException e) {
                logger.log(Level.INFO, "Data source ingest thread {0} cancelled", this.id);
                IngestManager.getDefault().reportThreadDone(this.id);
            } catch (Exception ex) {
                String message = String.format("Data source ingest thread {0} experienced a fatal error", this.id);
                logger.log(Level.SEVERE, message, ex);
                IngestManager.getDefault().reportThreadDone(this.id);
            } finally {
                progress.finish();
            }
        }
    }

    /**
     * Performs file ingest tasks for one or more ingest jobs on a worker
     * thread.
     */
    class FileTaskWorker extends SwingWorker<Object, Void> {

        private final long id;
        private ProgressHandle progress;

        FileTaskWorker(long threadId) {
            this.id = threadId;
        }

        @Override
        protected Object doInBackground() throws Exception {
            logger.log(Level.INFO, String.format("File ingest thread {0} started", this.id));

<<<<<<< HEAD
            // Set up a progress bar that can be used to cancel all of the 
            // ingest jobs currently being performed. 
            final String displayName = "File ingest";
=======
            final String displayName = NbBundle
                    .getMessage(this.getClass(), "IngestManager.EnqueueWorker.displayName.text");
>>>>>>> 91469131
            progress = ProgressHandleFactory.createHandle(displayName, new Cancellable() {
                @Override
                public boolean cancel() {
                    logger.log(Level.INFO, "File ingest thread {0} cancelled", FileTaskWorker.this.id);
                    if (progress != null) {
                        progress.setDisplayName(
                                NbBundle.getMessage(this.getClass(), "IngestManager.EnqueueWorker.process.cancelling",
                                                    displayName));
                    }
                    IngestManager.getDefault().stopAll();
                    return true;
                }
            });
            progress.start();
            progress.switchToIndeterminate();
            IngestScheduler.FileScheduler fileScheduler = IngestScheduler.getInstance().getFileScheduler();
            int totalEnqueuedFiles = fileScheduler.getFilesEnqueuedEst();
            progress.switchToDeterminate(totalEnqueuedFiles);

            int processedFiles = 0;
            while (fileScheduler.hasNext()) {
                if (isCancelled()) {
                    IngestManager.getDefault().reportThreadDone(this.id);
                    logger.log(Level.INFO, "File ingest thread {0} cancelled", this.id);
                    return null;
                }

                IngestScheduler.FileScheduler.FileTask task = fileScheduler.next();
                AbstractFile file = task.getFile();
                progress.progress(file.getName(), processedFiles);
                IngestJob.FileIngestPipeline pipeline = task.getParent().getFileIngestPipelineForThread(this.id);
                pipeline.process(file);

                // Update the progress bar.
                int newTotalEnqueuedFiles = fileScheduler.getFilesEnqueuedEst();
                if (newTotalEnqueuedFiles > totalEnqueuedFiles) {
                    totalEnqueuedFiles = newTotalEnqueuedFiles + 1;
                    progress.switchToIndeterminate();
                    progress.switchToDeterminate(totalEnqueuedFiles);
                }
                if (processedFiles < totalEnqueuedFiles) {
                    ++processedFiles;
                }
            }

            logger.log(Level.INFO, "File ingest thread {0} completed", this.id);
            IngestManager.getDefault().reportThreadDone(this.id);
            return null;
        }

        @Override
        protected void done() {
            // RJCTODO: Why was GC done here in the old code?
            try {
                super.get();
            } catch (CancellationException | InterruptedException e) {
                logger.log(Level.INFO, "File ingest thread {0} cancelled", this.id);
                IngestManager.getDefault().reportThreadDone(this.id);
            } catch (Exception ex) {
                String message = String.format("File ingest thread {0} experienced a fatal error", this.id);
                logger.log(Level.SEVERE, message, ex);
                IngestManager.getDefault().reportThreadDone(this.id);
            } finally {
                progress.finish();
            }
        }
<<<<<<< HEAD
=======

        /**
         * Create modules and schedule analysis
         * @param modules Modules to load into pipeline
         * @param inputs List of parent data sources
         */
        private void queueAll(List<IngestModuleAbstract> modules, final List<Content> inputs) {
            
            int processed = 0;
            for (Content input : inputs) {
                final String inputName = input.getName();

                // Create a new instance of the modules for each data source
                final List<IngestModuleDataSource> dataSourceMods = new ArrayList<IngestModuleDataSource>();
                final List<IngestModuleAbstractFile> fileMods = new ArrayList<IngestModuleAbstractFile>();

                for (IngestModuleAbstract module : modules) {
                    if (isCancelled()) {
                        logger.log(Level.INFO, "Terminating ingest queueing due to cancellation.");
                        return;
                    }

                    final String moduleName = module.getName();
                    progress.progress(moduleName + " " + inputName, processed);

                    switch (module.getType()) {
                        case DataSource:
                            final IngestModuleDataSource newModuleInstance =
                                    (IngestModuleDataSource) moduleLoader.getNewIngestModuleInstance(module);
                            if (newModuleInstance != null) {
                                dataSourceMods.add(newModuleInstance);
                            } else {
                                logger.log(Level.INFO, "Error loading module and adding input " + inputName 
                                        + " with module " + module.getName());
                            }
                            break;

                        case AbstractFile:
                            //enqueue the same singleton AbstractFile module
                            logger.log(Level.INFO, "Adding input " + inputName
                                    + " for AbstractFileModule " + module.getName());

                            fileMods.add((IngestModuleAbstractFile) module);
                            break;
                            
                        default:
                            logger.log(Level.SEVERE, "Unexpected module type: " + module.getType().name());
                    }

                }//for modules

                
                /* Schedule the data source-level ingest modules for this data source */
                final DataSourceTask<IngestModuleDataSource> dataSourceTask = 
                        new DataSourceTask<IngestModuleDataSource>(input, dataSourceMods, getProcessUnallocSpace());
                
                
                logger.log(Level.INFO, "Queing data source ingest task: " + dataSourceTask);
                progress.progress(NbBundle.getMessage(this.getClass(), "IngestManager.datatSourceIngest.progress.text",
                                                      inputName), processed);
                final IngestScheduler.DataSourceScheduler dataSourceScheduler = scheduler.getDataSourceScheduler();
                dataSourceScheduler.schedule(dataSourceTask);
                progress.progress(NbBundle.getMessage(this.getClass(), "IngestManager.datatSourceIngest.progress.text",
                                                      inputName), ++processed);

                
                /* Schedule the file-level ingest modules for the children of the data source */
                final DataSourceTask<IngestModuleAbstractFile> fTask = 
                        new DataSourceTask(input, fileMods, getProcessUnallocSpace());
                
                logger.log(Level.INFO, "Queing file ingest task: " + fTask);
                progress.progress(
                        NbBundle.getMessage(this.getClass(), "IngestManager.fileIngest.progress.text", inputName), processed);
                final IngestScheduler.FileScheduler fileScheduler = scheduler.getFileScheduler();
                fileScheduler.schedule(fTask);
                progress.progress(
                        NbBundle.getMessage(this.getClass(), "IngestManager.fileIngest.progress.text", inputName), ++processed);

            } //for data sources
        }

        private void handleInterruption(Exception ex) {
            logger.log(Level.SEVERE, "Error while enqueing files. ", ex);
            //empty queues
            scheduler.getFileScheduler().empty();
            scheduler.getDataSourceScheduler().empty();
        }
>>>>>>> 91469131
    }
}<|MERGE_RESOLUTION|>--- conflicted
+++ resolved
@@ -25,7 +25,6 @@
 import java.util.List;
 import java.util.concurrent.CancellationException;
 import java.util.logging.Level;
-
 import org.openide.util.NbBundle;
 import org.sleuthkit.autopsy.coreutils.Logger;
 import javax.swing.SwingWorker;
@@ -33,14 +32,6 @@
 import org.netbeans.api.progress.ProgressHandleFactory;
 import org.openide.util.Cancellable;
 import org.sleuthkit.autopsy.coreutils.MessageNotifyUtil;
-<<<<<<< HEAD
-=======
-import org.sleuthkit.autopsy.coreutils.PlatformUtil;
-import org.sleuthkit.autopsy.coreutils.StopWatch;
-import org.sleuthkit.autopsy.ingest.IngestMessage.MessageType;
-import org.sleuthkit.autopsy.ingest.IngestScheduler.FileScheduler.FileTask;
-import org.sleuthkit.autopsy.ingest.IngestModuleAbstract.IngestModuleException;
->>>>>>> 91469131
 import org.sleuthkit.datamodel.AbstractFile;
 import org.sleuthkit.datamodel.Content;
 
@@ -62,23 +53,15 @@
     private static IngestManager instance;
     private final IngestScheduler scheduler;
     private final IngestMonitor ingestMonitor = new IngestMonitor();
-<<<<<<< HEAD
     private final HashMap<Long, IngestJob> ingestJobs = new HashMap<>();
     private TaskSchedulingWorker taskSchedulingWorker;
     private FileTaskWorker fileTaskWorker;
     private DataSourceTaskWorker dataSourceTaskWorker;
     private long nextDataSourceTaskId = 0;
     private long nextThreadId = 0;
-    public final static String MODULE_PROPERTIES = "ingest";
-    private volatile IngestUI ingestMessageBox;
-=======
-    //module loader
-    private IngestModuleLoader moduleLoader = null;
-    //property file name id for the module
     public final static String MODULE_PROPERTIES = NbBundle.getMessage(IngestManager.class,
                                                                        "IngestManager.moduleProperties.text");
-    private volatile int messageID = 0;
->>>>>>> 91469131
+    private volatile IngestUI ingestMessageBox;
 
     // RJCTODO: Redo eventing for 3.1
     /**
@@ -290,7 +273,6 @@
      * @param pipelineContext ingest context used to ingest parent of the file
      * to be scheduled
      */
-<<<<<<< HEAD
     void scheduleFileTask(long ingestJobId, AbstractFile file) { // RJCTODO: Consider renaming method
         IngestJob job = this.ingestJobs.get(ingestJobId);
         if (job == null) {
@@ -298,10 +280,6 @@
         }
 
         scheduler.getFileScheduler().scheduleIngestOfDerivedFile(job, file);
-=======
-    void scheduleFile(AbstractFile file, PipelineContext<IngestModuleAbstractFile> pipelineContext) {
-        scheduler.getFileScheduler().schedule(file, pipelineContext);
->>>>>>> 91469131
     }
 
     /**
@@ -327,112 +305,13 @@
             }
         }
 
-<<<<<<< HEAD
         if (scheduler.getFileScheduler().hasNext()) {
             if (fileTaskWorker == null || fileTaskWorker.isDone()) {
                 fileTaskWorker = new FileTaskWorker(getNextThreadId());
                 fileTaskWorker.execute();
-=======
-        if (startAbstractFileIngester) {
-            stats = new IngestManagerStats();
-            abstractFileIngester = new IngestAbstractFileProcessor();
-            //init all fs modules, everytime new worker starts
-
-            for (IngestModuleAbstractFile s : abstractFileModules) {
-                // This was added at one point to remove the message about non-configured HashDB even 
-                // when HashDB was not enabled.  However, it adds some problems if a second ingest is
-                // kicked off whiel the first is ongoing. If the 2nd ingest has a module enabled that 
-                // was not initially enabled, it will never have init called. We also need to call 
-                // complete and need a similar way of passing down data to that thread to tell it which 
-                // it shoudl call complete on (otherwise it could call complete on a module that never
-                // had init() called. 
-                //if (fileScheduler.hasModuleEnqueued(s) == false) {
-                //    continue;
-                //} 
-                IngestModuleInit moduleInit = new IngestModuleInit();
-                try {
-                    s.init(moduleInit);
-                } catch (IngestModuleException e) {
-                    logger.log(Level.SEVERE, "File ingest module failed init(): " + s.getName(), e);
-                    allInited = false;
-                    failedModule = s;
-                    errorMessage = e.getMessage();
-                    break;
-                }
-            }
-        }
-        
-        if (allInited) {
-            // Start DataSourceIngestModules
-            for (IngestDataSourceThread dataSourceWorker : newThreads) {
-                dataSourceWorker.execute();
-                IngestManager.fireModuleEvent(IngestModuleEvent.STARTED.toString(), dataSourceWorker.getModule().getName());
-            }
-            // Start AbstractFileIngestModules
-            if (startAbstractFileIngester) {
-                abstractFileIngester.execute();
->>>>>>> 91469131
-            }
-        }
-    }
-<<<<<<< HEAD
-=======
-    
-    /**
-     * Open a dialog box to report an initialization error to the user.
-     * 
-     * @param moduleName The name of the module that failed to initialize.
-     * @param errorMessage The message gotten from the exception that was thrown.
-     */
-    private void displayInitError(String moduleName, String errorMessage) {
-        MessageNotifyUtil.Message.error(
-                NbBundle.getMessage(this.getClass(), "IngestManager.displayInitError.failedToLoad.msg", moduleName,
-                                    errorMessage));
-    }
-
-    /**
-     * stop currently running threads if any (e.g. when changing a case)
-     */
-    synchronized void stopAll() {
-        //stop queue worker
-        if (queueWorker != null) {
-            queueWorker.cancel(true);
-            queueWorker = null;
-        }
-
-        //empty queues
-        scheduler.getFileScheduler().empty();
-        scheduler.getDataSourceScheduler().empty();
-
-        //stop module workers
-        if (abstractFileIngester != null) {
-            //send signals to all file modules
-            for (IngestModuleAbstractFile s : this.abstractFileModules) {
-                if (isModuleRunning(s)) {
-                    try {
-                        s.stop();
-                    } catch (Exception e) {
-                        logger.log(Level.WARNING, "Unexpected exception while stopping module: " + s.getName(), e);
-                    }
-                }
-
-            }
-            //stop fs ingester thread
-            boolean cancelled = abstractFileIngester.cancel(true);
-            if (!cancelled) {
-                logger.log(Level.INFO, "Unable to cancel file ingest worker, likely already stopped");
-            }
-
-            abstractFileIngester = null;
-
-        }
-
-        List<IngestDataSourceThread> toStop = new ArrayList<IngestDataSourceThread>();
-        toStop.addAll(dataSourceIngesters);
-
-        for (IngestDataSourceThread dataSourceWorker : toStop) {
-            IngestModuleDataSource s = dataSourceWorker.getModule();
->>>>>>> 91469131
+            }
+        }
+    }
 
     synchronized void reportThreadDone(long threadId) {
         for (IngestJob job : ingestJobs.values()) {
@@ -522,7 +401,6 @@
         private final List<Long> scheduledJobIds = new ArrayList<>();
         private ProgressHandle progress;
 
-<<<<<<< HEAD
         TaskSchedulingWorker(List<Content> dataSources, List<IngestModuleTemplate> moduleTemplates, boolean processUnallocatedSpace) {
             this.dataSources = dataSources;
             this.moduleTemplates = moduleTemplates;
@@ -543,41 +421,9 @@
                     }
                     IngestManager.getDefault().stopAll();
                     return true;
-=======
-        String getFileModuleStats() {
-            StringBuilder sb = new StringBuilder();
-            for (final String moduleName : fileModuleTimers.keySet()) {
-                sb.append(NbBundle.getMessage(this.getClass(),
-                                              "IngestManager.getFileModStats.moduleInfo.text",
-                                              moduleName, fileModuleTimers.get(moduleName) / 1000));
-            }
-            return sb.toString();
-        }
-
-        @Override
-        public String toString() {
-            final String EOL = System.getProperty("line.separator");
-            StringBuilder sb = new StringBuilder();
-            if (startTime != null) {
-                sb.append(NbBundle.getMessage(this.getClass(), "IngestManager.toString.startTime.text",
-                                              dateFormatter.format(startTime), EOL));
-            }
-            if (endTime != null) {
-                sb.append(NbBundle.getMessage(this.getClass(), "IngestManager.toString.endTime.text",
-                                              dateFormatter.format(endTime), EOL));
-            }
-            sb.append(NbBundle.getMessage(this.getClass(), "IngestManager.toString.totalIngestTime.text",
-                                          getTotalTimeString(), EOL));
-            sb.append(NbBundle.getMessage(this.getClass(), "IngestManager.toString.totalErrs.text", errorsTotal, EOL));
-            if (errorsTotal > 0) {
-                sb.append(NbBundle.getMessage(this.getClass(), "IngestManager.toString.errsPerMod.text"));
-                for (String moduleName : errors.keySet()) {
-                    sb.append("\t").append(moduleName).append(": ").append(errors.get(moduleName)).append(EOL);
->>>>>>> 91469131
                 }
             });
 
-<<<<<<< HEAD
             progress.start(2 * dataSources.size());
             int processed = 0;
             for (Content dataSource : dataSources) {
@@ -599,31 +445,6 @@
                             + "the data source and selecting Run Ingest Modules.\n\n"
                             + "Error: " + errors.get(0).getModuleError().getMessage());
                     return null;
-=======
-        public String toHtmlString() {
-            StringBuilder sb = new StringBuilder();
-            sb.append("<html><body>");
-            sb.append(NbBundle.getMessage(this.getClass(), "IngestManager.toHtmlStr.ingestTime.text",
-                                          getTotalTimeString()))
-              .append("<br />");
-            sb.append(NbBundle.getMessage(this.getClass(), "IngestManager.toHtmlStr.totalErrs.text", errorsTotal))
-              .append("<br />");
-            sb.append("<table><tr><th>")
-              .append(NbBundle.getMessage(this.getClass(), "IngestManager.toHtmlStr.module.text"))
-              .append("</th><th>")
-              .append(NbBundle.getMessage(this.getClass(), "IngestManager.toHtmlStr.time.text"))
-              .append("</th><th>")
-              .append(NbBundle.getMessage(this.getClass(), "IngestManager.toHtmlStr.errors.text"))
-              .append("</th></tr>\n");
-            
-            for (final String moduleName : fileModuleTimers.keySet()) {
-                sb.append("<tr><td>").append(moduleName).append("</td><td>");
-                sb.append(msToString(fileModuleTimers.get(moduleName))).append("</td><td>");
-                if (errors.get(moduleName) == null) {
-                    sb.append("0");
-                } else {
-                    sb.append(errors.get(moduleName));
->>>>>>> 91469131
                 }
 
                 // Save the ingest job for later cleanup of pipelines.
@@ -678,14 +499,10 @@
         protected Void doInBackground() throws Exception {
             logger.log(Level.INFO, String.format("Data source ingest thread {0} started", this.id));
 
-<<<<<<< HEAD
             // Set up a progress bar that can be used to cancel all of the 
             // ingest jobs currently being performed. 
-            final String displayName = "Data source ingest"; // RJCTODO: Need reset
-=======
             final String displayName = NbBundle
                     .getMessage(this.getClass(), "IngestManager.IngestAbstractFileProcessor.displayName");
->>>>>>> 91469131
             progress = ProgressHandleFactory.createHandle(displayName, new Cancellable() {
                 @Override
                 public boolean cancel() {
@@ -753,14 +570,10 @@
         protected Object doInBackground() throws Exception {
             logger.log(Level.INFO, String.format("File ingest thread {0} started", this.id));
 
-<<<<<<< HEAD
             // Set up a progress bar that can be used to cancel all of the 
             // ingest jobs currently being performed. 
-            final String displayName = "File ingest";
-=======
             final String displayName = NbBundle
                     .getMessage(this.getClass(), "IngestManager.EnqueueWorker.displayName.text");
->>>>>>> 91469131
             progress = ProgressHandleFactory.createHandle(displayName, new Cancellable() {
                 @Override
                 public boolean cancel() {
@@ -827,95 +640,5 @@
                 progress.finish();
             }
         }
-<<<<<<< HEAD
-=======
-
-        /**
-         * Create modules and schedule analysis
-         * @param modules Modules to load into pipeline
-         * @param inputs List of parent data sources
-         */
-        private void queueAll(List<IngestModuleAbstract> modules, final List<Content> inputs) {
-            
-            int processed = 0;
-            for (Content input : inputs) {
-                final String inputName = input.getName();
-
-                // Create a new instance of the modules for each data source
-                final List<IngestModuleDataSource> dataSourceMods = new ArrayList<IngestModuleDataSource>();
-                final List<IngestModuleAbstractFile> fileMods = new ArrayList<IngestModuleAbstractFile>();
-
-                for (IngestModuleAbstract module : modules) {
-                    if (isCancelled()) {
-                        logger.log(Level.INFO, "Terminating ingest queueing due to cancellation.");
-                        return;
-                    }
-
-                    final String moduleName = module.getName();
-                    progress.progress(moduleName + " " + inputName, processed);
-
-                    switch (module.getType()) {
-                        case DataSource:
-                            final IngestModuleDataSource newModuleInstance =
-                                    (IngestModuleDataSource) moduleLoader.getNewIngestModuleInstance(module);
-                            if (newModuleInstance != null) {
-                                dataSourceMods.add(newModuleInstance);
-                            } else {
-                                logger.log(Level.INFO, "Error loading module and adding input " + inputName 
-                                        + " with module " + module.getName());
-                            }
-                            break;
-
-                        case AbstractFile:
-                            //enqueue the same singleton AbstractFile module
-                            logger.log(Level.INFO, "Adding input " + inputName
-                                    + " for AbstractFileModule " + module.getName());
-
-                            fileMods.add((IngestModuleAbstractFile) module);
-                            break;
-                            
-                        default:
-                            logger.log(Level.SEVERE, "Unexpected module type: " + module.getType().name());
-                    }
-
-                }//for modules
-
-                
-                /* Schedule the data source-level ingest modules for this data source */
-                final DataSourceTask<IngestModuleDataSource> dataSourceTask = 
-                        new DataSourceTask<IngestModuleDataSource>(input, dataSourceMods, getProcessUnallocSpace());
-                
-                
-                logger.log(Level.INFO, "Queing data source ingest task: " + dataSourceTask);
-                progress.progress(NbBundle.getMessage(this.getClass(), "IngestManager.datatSourceIngest.progress.text",
-                                                      inputName), processed);
-                final IngestScheduler.DataSourceScheduler dataSourceScheduler = scheduler.getDataSourceScheduler();
-                dataSourceScheduler.schedule(dataSourceTask);
-                progress.progress(NbBundle.getMessage(this.getClass(), "IngestManager.datatSourceIngest.progress.text",
-                                                      inputName), ++processed);
-
-                
-                /* Schedule the file-level ingest modules for the children of the data source */
-                final DataSourceTask<IngestModuleAbstractFile> fTask = 
-                        new DataSourceTask(input, fileMods, getProcessUnallocSpace());
-                
-                logger.log(Level.INFO, "Queing file ingest task: " + fTask);
-                progress.progress(
-                        NbBundle.getMessage(this.getClass(), "IngestManager.fileIngest.progress.text", inputName), processed);
-                final IngestScheduler.FileScheduler fileScheduler = scheduler.getFileScheduler();
-                fileScheduler.schedule(fTask);
-                progress.progress(
-                        NbBundle.getMessage(this.getClass(), "IngestManager.fileIngest.progress.text", inputName), ++processed);
-
-            } //for data sources
-        }
-
-        private void handleInterruption(Exception ex) {
-            logger.log(Level.SEVERE, "Error while enqueing files. ", ex);
-            //empty queues
-            scheduler.getFileScheduler().empty();
-            scheduler.getDataSourceScheduler().empty();
-        }
->>>>>>> 91469131
     }
 }