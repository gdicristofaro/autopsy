/*
 * Autopsy Forensic Browser
 *
 * Copyright 2011-2018 Basis Technology Corp.
 * Contact: carrier <at> sleuthkit <dot> org
 *
 * Licensed under the Apache License, Version 2.0 (the "License");
 * you may not use this file except in compliance with the License.
 * You may obtain a copy of the License at
 *
 *     http://www.apache.org/licenses/LICENSE-2.0
 *
 * Unless required by applicable law or agreed to in writing, software
 * distributed under the License is distributed on an "AS IS" BASIS,
 * WITHOUT WARRANTIES OR CONDITIONS OF ANY KIND, either express or implied.
 * See the License for the specific language governing permissions and
 * limitations under the License.
 */
package org.sleuthkit.autopsy.modules.filetypeid;

import java.util.ArrayList;
import java.util.Collections;
import java.util.List;
import java.util.SortedSet;
import java.util.TreeSet;
import java.util.stream.Collectors;
import org.apache.tika.Tika;
import org.apache.tika.io.TikaInputStream;
import org.apache.tika.mime.MimeTypes;
import org.sleuthkit.autopsy.coreutils.Logger;
import org.sleuthkit.datamodel.AbstractFile;
import org.sleuthkit.datamodel.ReadContentInputStream;
import org.sleuthkit.datamodel.TskCoreException;
import org.sleuthkit.datamodel.TskData;

/**
 * Detects the MIME type of a file by an inspection of its contents, using
 * custom file type definitions by users, custom file type definitions by
 * Autopsy, and Tika. User file type definitions take precedence over both
 * Autopsy file type definitions and Tika, and Autopsy file type definitions
 * take precendence over Tika.
 */
public class FileTypeDetector {

    private static final Logger LOGGER = Logger.getLogger(FileTypeDetector.class.getName());
    private static final Tika TIKA = new Tika();
    private static final int SLACK_FILE_THRESHOLD = 4096;
    private final List<FileType> userDefinedFileTypes;
    private final List<FileType> autopsyDefinedFileTypes;
    private static SortedSet<String> tikaDetectedTypes;

    /**
     * Gets a sorted set of the file types that can be detected: the MIME types
     * detected by Tika (without optional parameters), the custom MIME types
     * defined by Autopsy, and any custom MIME types defined by the user.
     *
     * @return A list of all detectable file types.
     *
     * @throws FileTypeDetectorInitException If an error occurs while assembling
     *                                       the list of types
     */
    public static synchronized SortedSet<String> getDetectedTypes() throws FileTypeDetectorInitException {
        TreeSet<String> detectedTypes = new TreeSet<>((String string1, String string2) -> {
            int result = String.CASE_INSENSITIVE_ORDER.compare(string1, string2);
            if (result == 0) {
                result = string1.compareTo(string2);
            }
            return result;
        });
        detectedTypes.addAll(FileTypeDetector.getTikaDetectedTypes());
        try {
            for (FileType fileType : CustomFileTypesManager.getInstance().getAutopsyDefinedFileTypes()) {
                detectedTypes.add(fileType.getMimeType());
            }
        } catch (CustomFileTypesManager.CustomFileTypesException ex) {
            throw new FileTypeDetectorInitException("Error loading Autopsy custom file types", ex);
        }
        try {
            for (FileType fileType : CustomFileTypesManager.getInstance().getUserDefinedFileTypes()) {
                detectedTypes.add(fileType.getMimeType());
            }
        } catch (CustomFileTypesManager.CustomFileTypesException ex) {
            throw new FileTypeDetectorInitException("Error loading user custom file types", ex);
        }
        return detectedTypes;
    }

    /**
     * Gets a sorted set of the MIME types detected by Tika (without optional
     * parameters).
     *
     * @return A list of all detectable non-custom file types.
     *
     */
    private static SortedSet<String> getTikaDetectedTypes() {
        if (null == tikaDetectedTypes) {
            tikaDetectedTypes = org.apache.tika.mime.MimeTypes.getDefaultMimeTypes().getMediaTypeRegistry().getTypes()
                    .stream().filter(t -> !t.hasParameters()).map(s -> s.toString()).collect(Collectors.toCollection(TreeSet::new));
        }
        return Collections.unmodifiableSortedSet(tikaDetectedTypes);
    }

    /**
     * Constructs an object that detects the MIME type of a file by an
     * inspection of its contents, using custom file type definitions by users,
     * custom file type definitions by Autopsy, and Tika. User file type
     * definitions take precedence over both Autopsy file type definitions and
     * Tika, and Autopsy file type definitions take precendence over Tika.
     *
     * @throws FileTypeDetectorInitException If an initialization error occurs,
     *                                       e.g., user-defined file type
     *                                       definitions exist but cannot be
     *                                       loaded.
     */
    public FileTypeDetector() throws FileTypeDetectorInitException {
        try {
            userDefinedFileTypes = CustomFileTypesManager.getInstance().getUserDefinedFileTypes();
            autopsyDefinedFileTypes = CustomFileTypesManager.getInstance().getAutopsyDefinedFileTypes();
        } catch (CustomFileTypesManager.CustomFileTypesException ex) {
            throw new FileTypeDetectorInitException("Error loading custom file types", ex); //NON-NLS
        }
    }

    /**
     * Determines whether or not a given MIME type is detectable by this
     * detector.
     *
     * @param mimeType The MIME type name (e.g., "text/html").
     *
     * @return True or false.
     */
    public boolean isDetectable(String mimeType) {
        return isDetectableAsCustomType(userDefinedFileTypes, mimeType)
                || isDetectableAsCustomType(autopsyDefinedFileTypes, mimeType)
                || isDetectableByTika(mimeType);
    }

    /**
     * Determines whether or not a given MIME type is detectable as a
     * user-defined MIME type by this detector.
     *
     * @param customTypes
     * @param mimeType    The MIME type name (e.g., "text/html").
     *
     * @return True or false.
     */
    private boolean isDetectableAsCustomType(List<FileType> customTypes, String mimeType) {
        for (FileType fileType : customTypes) {
            if (fileType.getMimeType().equals(mimeType)) {
                return true;
            }
        }
        return false;
    }

    /**
     * Determines whether or not a given MIME type is detectable by Tika.
     *
     * @param mimeType The MIME type name (e.g., "text/html").
     *
     * @return True or false.
     */
    private boolean isDetectableByTika(String mimeType) {
        return FileTypeDetector.getTikaDetectedTypes().contains(removeOptionalParameter(mimeType));
    }

    /**
     * Detects the MIME type of a file, then writes it the AbstractFile object
     * representing the file and returns the detected type.
     *
     * @param file The file to test.
     *
     * @return A MIME type name. If file type could not be detected, or results
     *         were uncertain, octet-stream is returned.
     * 
 
     */
    public String getMIMEType(AbstractFile file) {
        /*
         * Check to see if the file has already been typed.
         */
        String mimeType = file.getMIMEType();
        if (null != mimeType) {
            // We remove the optional parameter to allow this method to work
            // with legacy databases that may contain MIME types with the
            // optional parameter attached.
            return removeOptionalParameter(mimeType);
        }

        /*
         * Mark non-regular files (refer to TskData.TSK_FS_META_TYPE_ENUM),
         * zero-sized files, unallocated space, and unused blocks (refer to
         * TskData.TSK_DB_FILES_TYPE_ENUM) as octet-stream.
         */
        if (!file.isFile() || file.getSize() <= 0
                || (file.getType() == TskData.TSK_DB_FILES_TYPE_ENUM.UNALLOC_BLOCKS)
                || (file.getType() == TskData.TSK_DB_FILES_TYPE_ENUM.UNUSED_BLOCKS)
                || (file.getType() == TskData.TSK_DB_FILES_TYPE_ENUM.VIRTUAL_DIR)
                || ((file.getType() == TskData.TSK_DB_FILES_TYPE_ENUM.SLACK) && file.getSize() < SLACK_FILE_THRESHOLD)) {
            mimeType = MimeTypes.OCTET_STREAM;
        }

        /*
         * If the file is a regular file, give precedence to user-defined custom
         * file types.
         */
        if (null == mimeType) {
            mimeType = detectUserDefinedType(file);
        }

        /*
         * If the file does not match a user-defined type, give precedence to
         * custom file types defined by Autopsy.
         */
        if (null == mimeType) {
            mimeType = detectAutopsyDefinedType(file);
        }

        /*
         * If the file does not match a user-defined type, send the initial
         * bytes to Tika.
         */
        if (null == mimeType) {
            ReadContentInputStream stream = new ReadContentInputStream(file);

            try (TikaInputStream tikaInputStream = TikaInputStream.get(stream)) {
                String tikaType = TIKA.detect(tikaInputStream, file.getName());

                /*
                 * Remove the Tika suffix from the MIME type name.
                 */
                mimeType = tikaType.replace("tika-", ""); //NON-NLS
                /*
                 * Remove the optional parameter from the MIME type.
                 */
                mimeType = removeOptionalParameter(mimeType);

            } catch (Exception ignored) {
                /*
                 * This exception is swallowed and not logged rather than
                 * propagated because files in data sources are not always
                 * consistent with their file system metadata, making for read
                 * errors. Also, Tika can be a bit flaky at times, making this a
                 * best effort endeavor. Default to octet-stream.
                 */
                mimeType = MimeTypes.OCTET_STREAM;
            }
        }

        /*
         * Documented side effect: write the result to the AbstractFile object.
         */
        file.setMIMEType(mimeType);

        return mimeType;
    }

    /**
     * Removes the optional parameter from a MIME type string
     *
     * @param mimeType
     *
     * @return MIME type without the optional parameter
     */
    private String removeOptionalParameter(String mimeType) {
        int indexOfSemicolon = mimeType.indexOf(';');
        if (indexOfSemicolon != -1) {
            return mimeType.substring(0, indexOfSemicolon).trim();
        } else {
            return mimeType;
        }
    }

    /**
     * Determines whether or not a file matches a user-defined custom file type.
     *
     * @param file The file to test.
     *
     * @return The MIME type as a string if a match is found; otherwise null.
     */
    private String detectUserDefinedType(AbstractFile file) {
        String retValue = null;
        
        for (FileType fileType : userDefinedFileTypes) {
            if (fileType.matches(file)) {
<<<<<<< HEAD
                retValue = fileType.getMimeType();
                break;
=======
                if (fileType.createInterestingFileHit()) {
                    try {
                        BlackboardArtifact artifact;
                        artifact = file.newArtifact(BlackboardArtifact.ARTIFACT_TYPE.TSK_INTERESTING_FILE_HIT);
                        Collection<BlackboardAttribute> attributes = new ArrayList<>();
                        BlackboardAttribute setNameAttribute = new BlackboardAttribute(BlackboardAttribute.ATTRIBUTE_TYPE.TSK_SET_NAME, FileTypeIdModuleFactory.getModuleName(), fileType.getInterestingFilesSetName());
                        attributes.add(setNameAttribute);
                        BlackboardAttribute ruleNameAttribute = new BlackboardAttribute(BlackboardAttribute.ATTRIBUTE_TYPE.TSK_CATEGORY, FileTypeIdModuleFactory.getModuleName(), fileType.getMimeType());
                        attributes.add(ruleNameAttribute);
                        artifact.addAttributes(attributes);
                        try {
                            Case.getCurrentCase().getServices().getBlackboard().indexArtifact(artifact);
                        } catch (Blackboard.BlackboardException ex) {
                            logger.log(Level.SEVERE, String.format("Unable to index TSK_INTERESTING_FILE_HIT blackboard artifact %d (file obj_id=%d)", artifact.getArtifactID(), file.getId()), ex); //NON-NLS
                        }
                    } catch (TskCoreException ex) {
                        logger.log(Level.SEVERE, String.format("Unable to create TSK_INTERESTING_FILE_HIT artifact for file (obj_id=%d)", file.getId()), ex); //NON-NLS
                    }
                }
                return fileType.getMimeType();
>>>>>>> 1d325227
            }
        }
        return retValue;
    }

    /**
     * Determines whether or not a file matches a custom file type defined by Autopsy.
     *
     * @param file The file to test.
     *
     * @return The MIME type as a string if a match is found; otherwise null.
     */
    private String detectAutopsyDefinedType(AbstractFile file) {
        for (FileType fileType : autopsyDefinedFileTypes) {
            if (fileType.matches(file)) {
                return fileType.getMimeType();
            }
        }
        return null;
    }

    /*
     * Exception thrown if an initialization error occurs, e.g., user-defined
     * file type definitions exist but cannot be loaded.
     */
    public static class FileTypeDetectorInitException extends Exception {

        private static final long serialVersionUID = 1L;

        /**
         * Constructs an exception to throw if an initialization error occurs,
         * e.g., user-defined file type definitions exist but cannot be loaded.
         *
         * @param message The exception message,
         */
        FileTypeDetectorInitException(String message) {
            super(message);
        }

        /**
         * Constructs an exception to throw if an initialization error occurs,
         * e.g., user-defined file type definitions exist but cannot be loaded.
         *
         * @param message   The exception message,
         * @param throwable The underlying cause of the exception.
         */
        FileTypeDetectorInitException(String message, Throwable throwable) {
            super(message, throwable);
        }

    }

    /**
     * Gets the names of the custom file types defined by the user or by
     * Autopsy.
     *
     * @return A list of the user-defined MIME types.
     *
     * @deprecated Do not use.
     */
    @Deprecated
    public List<String> getUserDefinedTypes() {
        List<String> customFileTypes = new ArrayList<>();
        userDefinedFileTypes.forEach((fileType) -> {
            customFileTypes.add(fileType.getMimeType());
        });
        autopsyDefinedFileTypes.forEach((fileType) -> {
            customFileTypes.add(fileType.getMimeType());
        });
        return customFileTypes;
    }

    /**
     * Gets the MIME type of a file, detecting it if it is not already known. If
     * detection is necessary, the result is added to the case database.
     *
     * @param file The file.
     *
     * @return A MIME type name.
     *
     * @throws TskCoreException if detection is required and there is a problem
     *                          writing the result to the case database.
     * @deprecated Use detectMIMEType instead, and call AbstractFile.setMIMEType
     * and AbstractFile.save to save the result to the file object and the
     * database.
     */
    @Deprecated
    public String detectAndPostToBlackboard(AbstractFile file) throws TskCoreException {
        String fileType = getMIMEType(file);
        file.setMIMEType(fileType);
        file.save();
        return fileType;
    }

    /**
     * Gets the MIME type of a file, detecting it if it is not already known. If
     * detection is necessary, the result is added to the case database.
     *
     * @param file The file.
     *
     * @return A MIME type name. If file type could not be detected or results
     *         were uncertain, octet-stream is returned.
     *
     * @throws TskCoreException if detection is required and there is a problem
     *                          writing the result to the case database.
     *
     * @deprecated Use detectMIMEType instead, and call AbstractFile.setMIMEType
     * and AbstractFile.save to save the result to the file object and the
     * database.
     */
    @Deprecated
    public String getFileType(AbstractFile file) throws TskCoreException {
        String fileType = getMIMEType(file);
        file.setMIMEType(fileType);
        file.save();
        return fileType;
    }

    /**
     * Detects the MIME type of a file. The result is not added to the case
     * database.
     *
     * @param file The file to test.
     *
     * @return A MIME type name. If file type could not be detected or results
     *         were uncertain, octet-stream is returned.
     *
     * @throws TskCoreException
     * @deprecated Use detectMIMEType instead.
     */
    @Deprecated
    public String detect(AbstractFile file) throws TskCoreException {
        String fileType = getMIMEType(file);
        return fileType;
    }

}<|MERGE_RESOLUTION|>--- conflicted
+++ resolved
@@ -283,31 +283,8 @@
         
         for (FileType fileType : userDefinedFileTypes) {
             if (fileType.matches(file)) {
-<<<<<<< HEAD
                 retValue = fileType.getMimeType();
                 break;
-=======
-                if (fileType.createInterestingFileHit()) {
-                    try {
-                        BlackboardArtifact artifact;
-                        artifact = file.newArtifact(BlackboardArtifact.ARTIFACT_TYPE.TSK_INTERESTING_FILE_HIT);
-                        Collection<BlackboardAttribute> attributes = new ArrayList<>();
-                        BlackboardAttribute setNameAttribute = new BlackboardAttribute(BlackboardAttribute.ATTRIBUTE_TYPE.TSK_SET_NAME, FileTypeIdModuleFactory.getModuleName(), fileType.getInterestingFilesSetName());
-                        attributes.add(setNameAttribute);
-                        BlackboardAttribute ruleNameAttribute = new BlackboardAttribute(BlackboardAttribute.ATTRIBUTE_TYPE.TSK_CATEGORY, FileTypeIdModuleFactory.getModuleName(), fileType.getMimeType());
-                        attributes.add(ruleNameAttribute);
-                        artifact.addAttributes(attributes);
-                        try {
-                            Case.getCurrentCase().getServices().getBlackboard().indexArtifact(artifact);
-                        } catch (Blackboard.BlackboardException ex) {
-                            logger.log(Level.SEVERE, String.format("Unable to index TSK_INTERESTING_FILE_HIT blackboard artifact %d (file obj_id=%d)", artifact.getArtifactID(), file.getId()), ex); //NON-NLS
-                        }
-                    } catch (TskCoreException ex) {
-                        logger.log(Level.SEVERE, String.format("Unable to create TSK_INTERESTING_FILE_HIT artifact for file (obj_id=%d)", file.getId()), ex); //NON-NLS
-                    }
-                }
-                return fileType.getMimeType();
->>>>>>> 1d325227
             }
         }
         return retValue;
