/*
 * Autopsy Forensic Browser
 *
 * Copyright 2011-2018 Basis Technology Corp.
 * Contact: carrier <at> sleuthkit <dot> org
 *
 * Licensed under the Apache License, Version 2.0 (the "License");
 * you may not use this file except in compliance with the License.
 * You may obtain a copy of the License at
 *
 *     http://www.apache.org/licenses/LICENSE-2.0
 *
 * Unless required by applicable law or agreed to in writing, software
 * distributed under the License is distributed on an "AS IS" BASIS,
 * WITHOUT WARRANTIES OR CONDITIONS OF ANY KIND, either express or implied.
 * See the License for the specific language governing permissions and
 * limitations under the License.
 */
package org.sleuthkit.autopsy.modules.hashdatabase;

import java.io.IOException;
import java.util.ArrayList;
import java.util.Collection;
import java.util.Collections;
import java.util.HashMap;
import java.util.List;
import java.util.concurrent.atomic.AtomicLong;
import java.util.logging.Level;
import org.openide.util.NbBundle;
import org.openide.util.NbBundle.Messages;
import org.sleuthkit.autopsy.casemodule.Case;
import org.sleuthkit.autopsy.casemodule.NoCurrentCaseException;
import org.sleuthkit.autopsy.coreutils.Logger;
import org.sleuthkit.autopsy.coreutils.MessageNotifyUtil;
import org.sleuthkit.autopsy.healthmonitor.HealthMonitor;
import org.sleuthkit.autopsy.healthmonitor.TimingMetric;
import org.sleuthkit.autopsy.ingest.FileIngestModule;
import org.sleuthkit.autopsy.ingest.IngestMessage;
import org.sleuthkit.autopsy.ingest.IngestModuleReferenceCounter;
import org.sleuthkit.autopsy.ingest.IngestServices;
import org.sleuthkit.autopsy.ingest.ModuleDataEvent;
import org.sleuthkit.autopsy.modules.hashdatabase.HashDbManager.HashDb;
import org.sleuthkit.datamodel.AbstractFile;
import org.sleuthkit.datamodel.Blackboard;
import org.sleuthkit.datamodel.BlackboardArtifact;
import org.sleuthkit.datamodel.BlackboardArtifact.ARTIFACT_TYPE;
import org.sleuthkit.datamodel.BlackboardAttribute;
import org.sleuthkit.datamodel.BlackboardAttribute.ATTRIBUTE_TYPE;
import org.sleuthkit.datamodel.HashHitInfo;
import org.sleuthkit.datamodel.HashUtility;
import org.sleuthkit.datamodel.SleuthkitCase;
import org.sleuthkit.datamodel.TskCoreException;
import org.sleuthkit.datamodel.TskData;
import org.sleuthkit.datamodel.TskException;

/**
 * File ingest module to mark files based on hash values.
 */
@Messages({
    "HashDbIngestModule.noKnownBadHashDbSetMsg=No notable hash set.",
    "HashDbIngestModule.knownBadFileSearchWillNotExecuteWarn=Notable file search will not be executed.",
    "HashDbIngestModule.noKnownHashDbSetMsg=No known hash set.",
    "HashDbIngestModule.knownFileSearchWillNotExecuteWarn=Known file search will not be executed."
})
public class HashDbIngestModule implements FileIngestModule {

    private static final Logger logger = Logger.getLogger(HashDbIngestModule.class.getName());
    private static final int MAX_COMMENT_SIZE = 500;
    private final IngestServices services = IngestServices.getInstance();
    private final SleuthkitCase skCase;
    private final HashDbManager hashDbManager = HashDbManager.getInstance();
    private final HashLookupModuleSettings settings;
    private final List<HashDb> knownBadHashSets = new ArrayList<>();
    private final List<HashDb> knownHashSets = new ArrayList<>();
    private long jobId;
    private static final HashMap<Long, IngestJobTotals> totalsForIngestJobs = new HashMap<>();
    private static final IngestModuleReferenceCounter refCounter = new IngestModuleReferenceCounter();
    private Blackboard blackboard;

    /**
     * A container of values for storing ingest metrics for the job.
     */
    private static class IngestJobTotals {

        private final AtomicLong totalKnownBadCount = new AtomicLong(0);
        private final AtomicLong totalCalctime = new AtomicLong(0);
        private final AtomicLong totalLookuptime = new AtomicLong(0);
    }

    private static synchronized IngestJobTotals getTotalsForIngestJobs(long ingestJobId) {
        IngestJobTotals totals = totalsForIngestJobs.get(ingestJobId);
        if (totals == null) {
            totals = new HashDbIngestModule.IngestJobTotals();
            totalsForIngestJobs.put(ingestJobId, totals);
        }
        return totals;
    }

    /**
     * Create a HashDbIngestModule object that will mark files based on a
     * supplied list of hash values. The supplied HashLookupModuleSettings
     * object is used to configure the module.
     *
     * @param settings The module settings.
     * 
     * @throws NoCurrentCaseException If there is no open case.
     */
    HashDbIngestModule(HashLookupModuleSettings settings) throws NoCurrentCaseException {
        this.settings = settings;
        skCase = Case.getCurrentCaseThrows().getSleuthkitCase();
    }

    @Override
    public void startUp(org.sleuthkit.autopsy.ingest.IngestJobContext context) throws IngestModuleException {
        jobId = context.getJobId();
        if (!hashDbManager.verifyAllDatabasesLoadedCorrectly()) {
            throw new IngestModuleException("Could not load all hash sets");
        }
        updateEnabledHashSets(hashDbManager.getKnownBadFileHashSets(), knownBadHashSets);
        updateEnabledHashSets(hashDbManager.getKnownFileHashSets(), knownHashSets);

        if (refCounter.incrementAndGet(jobId) == 1) {
            // initialize job totals
            getTotalsForIngestJobs(jobId);

            // if first module for this job then post error msgs if needed
            if (knownBadHashSets.isEmpty()) {
                services.postMessage(IngestMessage.createWarningMessage(
                        HashLookupModuleFactory.getModuleName(),
                        Bundle.HashDbIngestModule_noKnownBadHashDbSetMsg(),
                        Bundle.HashDbIngestModule_knownBadFileSearchWillNotExecuteWarn()));
            }

            if (knownHashSets.isEmpty()) {
                services.postMessage(IngestMessage.createWarningMessage(
                        HashLookupModuleFactory.getModuleName(),
                        Bundle.HashDbIngestModule_noKnownHashDbSetMsg(),
                        Bundle.HashDbIngestModule_knownFileSearchWillNotExecuteWarn()));
            }
        }
    }

    /**
     * Cycle through list of hashsets and return the subset that is enabled.
     *
     * @param allHashSets     List of all hashsets from DB manager
     * @param enabledHashSets List of enabled ones to return.
     */
    private void updateEnabledHashSets(List<HashDb> allHashSets, List<HashDb> enabledHashSets) {
        enabledHashSets.clear();
        for (HashDb db : allHashSets) {
            if (settings.isHashSetEnabled(db)) {
                try {
                    if (db.isValid()) {
                        enabledHashSets.add(db);
                    }
                } catch (TskCoreException ex) {
                    logger.log(Level.WARNING, "Error getting index status for " + db.getDisplayName() + " hash set", ex); //NON-NLS
                }
            }
        }
    }

    @Messages({
        "# {0} - File name",
        "HashDbIngestModule.dialogTitle.errorFindingArtifacts=Error Finding Artifacts: {0}",
        "# {0} - File name",
        "HashDbIngestModule.errorMessage.lookingForFileArtifacts=Error encountered while looking for existing artifacts for {0}."
    })
    @Override
    public ProcessResult process(AbstractFile file) {
        try {
            blackboard = Case.getCurrentCaseThrows().getSleuthkitCase().getBlackboard();
        } catch (NoCurrentCaseException ex) {
            logger.log(Level.SEVERE, "Exception while getting open case.", ex); //NON-NLS
            return ProcessResult.ERROR;
        }

        // Skip unallocated space files.
        if ((file.getType().equals(TskData.TSK_DB_FILES_TYPE_ENUM.UNALLOC_BLOCKS)
<<<<<<< HEAD
             || file.getType().equals(TskData.TSK_DB_FILES_TYPE_ENUM.SLACK))) {
=======
                || file.getType().equals(TskData.TSK_DB_FILES_TYPE_ENUM.SLACK))) {
>>>>>>> 7f1d1b99
            return ProcessResult.OK;
        }

        /*
         * Skip directories. One reason for this is because we won't accurately
         * calculate hashes of NTFS directories that have content that spans the
         * IDX_ROOT and IDX_ALLOC artifacts. So we disable that until a solution
         * for it is developed.
         */
        if (file.isDir()) {
            return ProcessResult.OK;
        }

        // bail out if we have no hashes set
        if ((knownHashSets.isEmpty()) && (knownBadHashSets.isEmpty()) && (!settings.shouldCalculateHashes())) {
            return ProcessResult.OK;
        }

        // Safely get a reference to the totalsForIngestJobs object
        IngestJobTotals totals = getTotalsForIngestJobs(jobId);

        // calc hash value
        String name = file.getName();
        long fileId = file.getId();
        String md5Hash = file.getMd5Hash();
        if (md5Hash == null || md5Hash.isEmpty()) {
            try {
                TimingMetric metric = HealthMonitor.getTimingMetric("Disk Reads: Hash calculation");
                long calcstart = System.currentTimeMillis();
                md5Hash = HashUtility.calculateMd5Hash(file);
                if (file.getSize() > 0) {
                    // Surprisingly, the hash calculation does not seem to be correlated that
                    // strongly with file size until the files get large.
                    // Only normalize if the file size is greater than ~1MB.
                    if (file.getSize() < 1000000) {
                        HealthMonitor.submitTimingMetric(metric);
                    } else {
                        // In testing, this normalization gave reasonable resuls
                        HealthMonitor.submitNormalizedTimingMetric(metric, file.getSize() / 500000);
                    }
                }
                file.setMd5Hash(md5Hash);
                long delta = (System.currentTimeMillis() - calcstart);
                totals.totalCalctime.addAndGet(delta);

            } catch (IOException ex) {
                logger.log(Level.WARNING, String.format("Error calculating hash of file '%s' (id=%d).", name, fileId), ex); //NON-NLS
                services.postMessage(IngestMessage.createErrorMessage(
                        HashLookupModuleFactory.getModuleName(),
                        NbBundle.getMessage(this.getClass(), "HashDbIngestModule.fileReadErrorMsg", name),
                        NbBundle.getMessage(this.getClass(), "HashDbIngestModule.calcHashValueErr", name)));
                return ProcessResult.ERROR;
            }
        }

        // look up in notable first
        boolean foundBad = false;
        ProcessResult ret = ProcessResult.OK;
        for (HashDb db : knownBadHashSets) {
            try {
                long lookupstart = System.currentTimeMillis();
                HashHitInfo hashInfo = db.lookupMD5(file);
                if (null != hashInfo) {
                    foundBad = true;
                    totals.totalKnownBadCount.incrementAndGet();

                    file.setKnown(TskData.FileKnown.BAD);

                    String hashSetName = db.getDisplayName();

                    String comment = "";
                    ArrayList<String> comments = hashInfo.getComments();
                    int i = 0;
                    for (String c : comments) {
                        if (++i > 1) {
                            comment += " ";
                        }
                        comment += c;
                        if (comment.length() > MAX_COMMENT_SIZE) {
                            comment = comment.substring(0, MAX_COMMENT_SIZE) + "...";
                            break;
                        }
                    }

                    /*
                     * We have a match. Now create an artifact if it is
                     * determined that one hasn't been created yet.
                     */
                    List<BlackboardAttribute> attributesList = new ArrayList<>();
                    attributesList.add(new BlackboardAttribute(ATTRIBUTE_TYPE.TSK_SET_NAME, HashLookupModuleFactory.getModuleName(), hashSetName));
                    try {
                        org.sleuthkit.datamodel.Blackboard tskBlackboard = skCase.getBlackboard();
                        if (tskBlackboard.artifactExists(file, BlackboardArtifact.ARTIFACT_TYPE.TSK_HASHSET_HIT, attributesList) == false) {
                            postHashSetHitToBlackboard(file, md5Hash, hashSetName, comment, db.getSendIngestMessages());
                        }
                    } catch (TskCoreException ex) {
                        logger.log(Level.SEVERE, String.format(
                                "A problem occurred while checking for existing artifacts for file '%s' (id=%d).", name, fileId), ex); //NON-NLS
                        services.postMessage(IngestMessage.createErrorMessage(
                                HashLookupModuleFactory.getModuleName(),
                                Bundle.HashDbIngestModule_dialogTitle_errorFindingArtifacts(name),
                                Bundle.HashDbIngestModule_errorMessage_lookingForFileArtifacts(name)));
                        ret = ProcessResult.ERROR;
                    }
                }
                long delta = (System.currentTimeMillis() - lookupstart);
                totals.totalLookuptime.addAndGet(delta);

            } catch (TskException ex) {
                logger.log(Level.WARNING, String.format(
                        "Couldn't lookup notable hash for file '%s' (id=%d) - see sleuthkit log for details", name, fileId), ex); //NON-NLS
                services.postMessage(IngestMessage.createErrorMessage(
                        HashLookupModuleFactory.getModuleName(),
                        NbBundle.getMessage(this.getClass(), "HashDbIngestModule.hashLookupErrorMsg", name),
                        NbBundle.getMessage(this.getClass(), "HashDbIngestModule.lookingUpKnownBadHashValueErr", name)));
                ret = ProcessResult.ERROR;
            }
        }

        // If the file is not in the notable sets, search for it in the known sets. 
        // Any hit is sufficient to classify it as known, and there is no need to create 
        // a hit artifact or send a message to the application inbox.
        if (!foundBad) {
            for (HashDb db : knownHashSets) {
                try {
                    long lookupstart = System.currentTimeMillis();
                    if (db.lookupMD5Quick(file)) {
                        file.setKnown(TskData.FileKnown.KNOWN);
                        break;
                    }
                    long delta = (System.currentTimeMillis() - lookupstart);
                    totals.totalLookuptime.addAndGet(delta);

                } catch (TskException ex) {
                    logger.log(Level.WARNING, String.format(
                            "Couldn't lookup known hash for file '%s' (id=%d) - see sleuthkit log for details", name, fileId), ex); //NON-NLS
                    services.postMessage(IngestMessage.createErrorMessage(
                            HashLookupModuleFactory.getModuleName(),
                            NbBundle.getMessage(this.getClass(), "HashDbIngestModule.hashLookupErrorMsg", name),
                            NbBundle.getMessage(this.getClass(), "HashDbIngestModule.lookingUpKnownHashValueErr", name)));
                    ret = ProcessResult.ERROR;
                }
            }
        }

        return ret;
    }

    /**
     * Post a hash set hit to the blackboard.
     *
     * @param abstractFile     The file to be processed.
     * @param md5Hash          The MD5 hash value of the file.
     * @param hashSetName      The name of the hash set with which to associate
     *                         the hit.
     * @param comment          A comment to be attached to the artifact.
     * @param showInboxMessage Show a message in the inbox?
     */
    @Messages({
        "HashDbIngestModule.indexError.message=Failed to index hashset hit artifact for keyword search."
    })
    private void postHashSetHitToBlackboard(AbstractFile abstractFile, String md5Hash, String hashSetName, String comment, boolean showInboxMessage) {
        try {
            String moduleName = HashLookupModuleFactory.getModuleName();
            BlackboardArtifact badFile = abstractFile.newArtifact(ARTIFACT_TYPE.TSK_HASHSET_HIT);
            Collection<BlackboardAttribute> attributes = new ArrayList<>();
            //TODO Revisit usage of deprecated constructor as per TSK-583
            //BlackboardAttribute att2 = new BlackboardAttribute(ATTRIBUTE_TYPE.TSK_SET_NAME.getTypeID(), MODULE_NAME, "Known Bad", hashSetName);
            attributes.add(new BlackboardAttribute(ATTRIBUTE_TYPE.TSK_SET_NAME, moduleName, hashSetName));
            attributes.add(new BlackboardAttribute(ATTRIBUTE_TYPE.TSK_HASH_MD5, moduleName, md5Hash));
            attributes.add(new BlackboardAttribute(ATTRIBUTE_TYPE.TSK_COMMENT, moduleName, comment));

            badFile.addAttributes(attributes);

            try {
                // index the artifact for keyword search
                blackboard.postArtifact(badFile);
            } catch (Blackboard.BlackboardException ex) {
                logger.log(Level.SEVERE, "Unable to index blackboard artifact " + badFile.getArtifactID(), ex); //NON-NLS
                MessageNotifyUtil.Notify.error(
                        Bundle.HashDbIngestModule_indexError_message(), badFile.getDisplayName());
            }

            if (showInboxMessage) {
                StringBuilder detailsSb = new StringBuilder();
                //details
                detailsSb.append("<table border='0' cellpadding='4' width='280'>"); //NON-NLS
                //hit
                detailsSb.append("<tr>"); //NON-NLS
                detailsSb.append("<th>") //NON-NLS
                        .append(NbBundle.getMessage(this.getClass(), "HashDbIngestModule.postToBB.fileName"))
                        .append("</th>"); //NON-NLS
                detailsSb.append("<td>") //NON-NLS
                        .append(abstractFile.getName())
                        .append("</td>"); //NON-NLS
                detailsSb.append("</tr>"); //NON-NLS

                detailsSb.append("<tr>"); //NON-NLS
                detailsSb.append("<th>") //NON-NLS
                        .append(NbBundle.getMessage(this.getClass(), "HashDbIngestModule.postToBB.md5Hash"))
                        .append("</th>"); //NON-NLS
                detailsSb.append("<td>").append(md5Hash).append("</td>"); //NON-NLS
                detailsSb.append("</tr>"); //NON-NLS

                detailsSb.append("<tr>"); //NON-NLS
                detailsSb.append("<th>") //NON-NLS
                        .append(NbBundle.getMessage(this.getClass(), "HashDbIngestModule.postToBB.hashsetName"))
                        .append("</th>"); //NON-NLS
                detailsSb.append("<td>").append(hashSetName).append("</td>"); //NON-NLS
                detailsSb.append("</tr>"); //NON-NLS

                detailsSb.append("</table>"); //NON-NLS

                services.postMessage(IngestMessage.createDataMessage(HashLookupModuleFactory.getModuleName(),
                        NbBundle.getMessage(this.getClass(), "HashDbIngestModule.postToBB.knownBadMsg", abstractFile.getName()),
                        detailsSb.toString(),
                        abstractFile.getName() + md5Hash,
                        badFile));
            }
            services.fireModuleDataEvent(new ModuleDataEvent(moduleName, ARTIFACT_TYPE.TSK_HASHSET_HIT, Collections.singletonList(badFile)));
        } catch (TskException ex) {
            logger.log(Level.WARNING, "Error creating blackboard artifact", ex); //NON-NLS
        }
    }

    /**
     * Post a message summarizing the results of the ingest.
     *
     * @param jobId            The ID of the job.
     * @param knownBadHashSets The list of hash sets for "known bad" files.
     * @param knownHashSets    The list of hash sets for "known" files.
     */
    private static synchronized void postSummary(long jobId,
                                                 List<HashDb> knownBadHashSets, List<HashDb> knownHashSets) {
        IngestJobTotals jobTotals = getTotalsForIngestJobs(jobId);
        totalsForIngestJobs.remove(jobId);

        if ((!knownBadHashSets.isEmpty()) || (!knownHashSets.isEmpty())) {
            StringBuilder detailsSb = new StringBuilder();
            //details
            detailsSb.append("<table border='0' cellpadding='4' width='280'>"); //NON-NLS

            detailsSb.append("<tr><td>") //NON-NLS
                    .append(NbBundle.getMessage(HashDbIngestModule.class, "HashDbIngestModule.complete.knownBadsFound"))
                    .append("</td>"); //NON-NLS
            detailsSb.append("<td>").append(jobTotals.totalKnownBadCount.get()).append("</td></tr>"); //NON-NLS

            detailsSb.append("<tr><td>") //NON-NLS
                    .append(NbBundle.getMessage(HashDbIngestModule.class, "HashDbIngestModule.complete.totalCalcTime"))
                    .append("</td><td>").append(jobTotals.totalCalctime.get()).append("</td></tr>\n"); //NON-NLS
            detailsSb.append("<tr><td>") //NON-NLS
                    .append(NbBundle.getMessage(HashDbIngestModule.class, "HashDbIngestModule.complete.totalLookupTime"))
                    .append("</td><td>").append(jobTotals.totalLookuptime.get()).append("</td></tr>\n"); //NON-NLS
            detailsSb.append("</table>"); //NON-NLS

            detailsSb.append("<p>") //NON-NLS
                    .append(NbBundle.getMessage(HashDbIngestModule.class, "HashDbIngestModule.complete.databasesUsed"))
                    .append("</p>\n<ul>"); //NON-NLS
            for (HashDb db : knownBadHashSets) {
                detailsSb.append("<li>").append(db.getHashSetName()).append("</li>\n"); //NON-NLS
            }

            detailsSb.append("</ul>"); //NON-NLS

            IngestServices.getInstance().postMessage(IngestMessage.createMessage(
                    IngestMessage.MessageType.INFO,
                    HashLookupModuleFactory.getModuleName(),
                    NbBundle.getMessage(HashDbIngestModule.class, "HashDbIngestModule.complete.hashLookupResults"),
                    detailsSb.toString()));
        }
    }

    @Override
    public void shutDown() {
        if (refCounter.decrementAndGet(jobId) == 0) {
            postSummary(jobId, knownBadHashSets, knownHashSets);
        }
    }
}<|MERGE_RESOLUTION|>--- conflicted
+++ resolved
@@ -178,11 +178,7 @@
 
         // Skip unallocated space files.
         if ((file.getType().equals(TskData.TSK_DB_FILES_TYPE_ENUM.UNALLOC_BLOCKS)
-<<<<<<< HEAD
-             || file.getType().equals(TskData.TSK_DB_FILES_TYPE_ENUM.SLACK))) {
-=======
                 || file.getType().equals(TskData.TSK_DB_FILES_TYPE_ENUM.SLACK))) {
->>>>>>> 7f1d1b99
             return ProcessResult.OK;
         }
 
