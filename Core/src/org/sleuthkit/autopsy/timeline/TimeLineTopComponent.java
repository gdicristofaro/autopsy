--- conflicted
+++ resolved
@@ -38,10 +38,7 @@
 import javafx.scene.layout.Priority;
 import javafx.scene.layout.VBox;
 import javax.swing.SwingUtilities;
-<<<<<<< HEAD
-=======
 import org.controlsfx.control.Notifications;
->>>>>>> 9d5ce310
 import org.openide.explorer.ExplorerManager;
 import org.openide.explorer.ExplorerUtils;
 import org.openide.util.NbBundle;
@@ -85,19 +82,6 @@
 
     private final TimeLineController controller;
 
-<<<<<<< HEAD
-    /**
-     * Listener that drives the ContentViewer when in List ViewMode.
-     */
-    private final InvalidationListener selectionListener = new InvalidationListener() {
-        @Override
-        public void invalidated(Observable observable) {
-            if (controller.getSelectedEventIDs().size() == 1) {
-                EventNode eventNode = EventNode.createEventNode(Iterables.getOnlyElement(controller.getSelectedEventIDs()), controller.getEventsModel());
-                SwingUtilities.invokeLater(() -> dataContentPanel.setNode(eventNode));
-            } else {
-                SwingUtilities.invokeLater(() -> dataContentPanel.setNode(null));
-=======
     @NbBundle.Messages({
         "TimelineTopComponent.selectedEventListener.errorMsg=There was a problem getting the content for the selected event."})
     /**
@@ -124,7 +108,6 @@
                 }
             } else {
                 SwingUtilities.invokeLater(() -> contentViewerPanel.setNode(null));
->>>>>>> 9d5ce310
             }
         }
     };
@@ -138,15 +121,9 @@
         setToolTipText(NbBundle.getMessage(TimeLineTopComponent.class, "HINT_TimeLineTopComponent"));
         setIcon(WindowManager.getDefault().getMainWindow().getIconImage()); //use the same icon as main application
 
-<<<<<<< HEAD
-        dataContentPanel = DataContentPanel.createInstance();
-        this.contentViewerContainerPanel.add(dataContentPanel, BorderLayout.CENTER);
-        tlResultView = new TimeLineResultView(controller, dataContentPanel);
-=======
         contentViewerPanel = DataContentPanel.createInstance();
         this.contentViewerContainerPanel.add(contentViewerPanel, BorderLayout.CENTER);
         tlResultView = new TimeLineResultView(controller, contentViewerPanel);
->>>>>>> 9d5ce310
         final DataResultPanel dataResultPanel = tlResultView.getDataResultPanel();
         this.resultContainerPanel.add(dataResultPanel, BorderLayout.CENTER);
         dataResultPanel.open();
@@ -168,11 +145,7 @@
                             lowerSplitXPane.add(contentViewerContainerPanel);
                         }
                     });
-<<<<<<< HEAD
-                    controller.getSelectedEventIDs().removeListener(selectionListener);
-=======
                     controller.getSelectedEventIDs().removeListener(selectedEventListener);
->>>>>>> 9d5ce310
                     break;
                 case LIST:
                     /*
@@ -184,11 +157,7 @@
                         splitYPane.add(contentViewerContainerPanel);
                         dataResultPanel.setNode(null);
                     });
-<<<<<<< HEAD
-                    controller.getSelectedEventIDs().addListener(selectionListener);
-=======
                     controller.getSelectedEventIDs().addListener(selectedEventListener);
->>>>>>> 9d5ce310
                     break;
                 default:
                     throw new UnsupportedOperationException("Unknown ViewMode: " + controller.getViewMode());
