--- conflicted
+++ resolved
@@ -66,11 +66,7 @@
 
     static String useTagTablesHelper(RootFilter filter) {
         TagsFilter tagsFilter = filter.getTagsFilter();
-<<<<<<< HEAD
-        return tagsFilter.isSelected() && false == tagsFilter.isDisabled() ? " left join  content_tags left join blackboard_artifact_tags " : "";
-=======
         return tagsFilter.isSelected() && false == tagsFilter.isDisabled() ? " left join content_tags left join blackboard_artifact_tags " : "";
->>>>>>> 74394a28
     }
 
     static <X> Set<X> unGroupConcat(String s, Function<String, X> mapper) {
@@ -132,8 +128,6 @@
     private static String getSQLWhere(HideKnownFilter filter) {
         if (filter.isSelected()) {
             return "(known_state IS NOT '" + TskData.FileKnown.KNOWN.getFileKnownValue() + "')"; // NON-NLS
-<<<<<<< HEAD
-=======
         } else {
             return "1";
         }
@@ -151,23 +145,6 @@
                     + " content_tags.obj_id == events.file_id  AND content_tags.tag_name_id IN " + tagNameIDs
                     + " ELSE blackboard_artifact_tags.artifact_id == events.artifact_id AND blackboard_artifact_tags.tag_name_id IN " + tagNameIDs + " END) ";
 
->>>>>>> 74394a28
-        } else {
-            return "1";
-        }
-    }
-
-<<<<<<< HEAD
-    private static String getSQLWhere(TagsFilter filter) {
-        if (filter.isSelected()
-                && (false == filter.isDisabled())
-                && (filter.getSubFilters().isEmpty() == false)) {
-            String tagNameIDs = filter.getSubFilters().stream()
-                    .filter((TagNameFilter t) -> t.isSelected() && !t.isDisabled())
-                    .map((TagNameFilter t) -> String.valueOf(t.getTagName().getId()))
-                    .collect(Collectors.joining(", ", "(", ")"));
-            return "((blackboard_artifact_tags.artifact_id == events.artifact_id AND blackboard_artifact_tags.tag_name_id IN " + tagNameIDs + ") "
-                    + "OR ( content_tags.obj_id == events.file_id  AND content_tags.tag_name_id IN " + tagNameIDs + "))";
         } else {
             return "1";
         }
@@ -177,12 +154,6 @@
         if (filter.isSelected()
                 && (false == filter.isDisabled())
                 && (filter.getSubFilters().isEmpty() == false)) {
-=======
-    private static String getSQLWhere(HashHitsFilter filter) {
-        if (filter.isSelected()
-                && (false == filter.isDisabled())
-                && (filter.getSubFilters().isEmpty() == false)) {
->>>>>>> 74394a28
             String hashSetIDs = filter.getSubFilters().stream()
                     .filter((HashSetFilter t) -> t.isSelected() && !t.isDisabled())
                     .map((HashSetFilter t) -> String.valueOf(t.getHashSetID()))
