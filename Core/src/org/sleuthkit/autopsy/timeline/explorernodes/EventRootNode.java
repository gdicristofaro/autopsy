--- conflicted
+++ resolved
@@ -20,6 +20,7 @@
 
 import java.util.Collection;
 import java.util.List;
+import java.util.logging.Level;
 import org.openide.nodes.AbstractNode;
 import org.openide.nodes.ChildFactory;
 import org.openide.nodes.Children;
@@ -30,10 +31,7 @@
 import org.sleuthkit.autopsy.datamodel.DisplayableItemNode;
 import org.sleuthkit.autopsy.datamodel.DisplayableItemNodeVisitor;
 import org.sleuthkit.autopsy.timeline.datamodel.FilteredEventsModel;
-<<<<<<< HEAD
-=======
 import org.sleuthkit.datamodel.TskCoreException;
->>>>>>> 9d5ce310
 
 /**
  * Root Explorer node to represent events.
@@ -129,9 +127,6 @@
                  */
                 return new TooManyNode(eventIDs.size());
             } else {
-<<<<<<< HEAD
-                return EventNode.createEventNode(eventID, filteredEvents);
-=======
                 try {
                     return EventNode.createEventNode(eventID, filteredEvents);
                 } catch (IllegalStateException ex) {
@@ -147,7 +142,6 @@
                     LOGGER.log(Level.SEVERE, "Failed to lookup Sleuthkit object backing a SingleEvent.", ex); // NON-NLS
                     return null;
                 }
->>>>>>> 9d5ce310
             }
         }
     }
