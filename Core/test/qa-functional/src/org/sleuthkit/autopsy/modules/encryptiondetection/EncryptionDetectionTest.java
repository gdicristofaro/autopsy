--- conflicted
+++ resolved
@@ -42,18 +42,7 @@
 import org.sleuthkit.datamodel.Image;
 import org.sleuthkit.datamodel.TskCoreException;
 import org.sleuthkit.datamodel.TskData;
-<<<<<<< HEAD
 import org.sleuthkit.datamodel.Content;
-
-public class EncryptionDetectionTest extends NbTestCase {
-
-    private static final String PASSWORD_DETECTION_CASE_NAME = "PasswordDetectionTest";
-    private static final String VERACRYPT_DETECTION_CASE_NAME = "VeraCryptDetectionTest";
-
-    private final Path PASSWORD_DETECTION_IMAGE_PATH = Paths.get(this.getDataDir().toString(), "password_detection_test.img");
-    private final Path VERACRYPT_DETECTION_IMAGE_PATH = Paths.get(this.getDataDir().toString(), "veracrypt_detection_test.vhd");
-
-=======
 import org.sleuthkit.datamodel.Volume;
 import org.sleuthkit.datamodel.VolumeSystem;
 
@@ -67,8 +56,13 @@
     
     private final Path BITLOCKER_IMAGE_PATH = Paths.get(this.getDataDir().toString(), "encryption_detection_bitlocker_test.vhd");
     private final Path PASSWORD_IMAGE_PATH = Paths.get(this.getDataDir().toString(), "password_detection_test.img");
-    
->>>>>>> bb150ed2
+
+    private static final String PASSWORD_DETECTION_CASE_NAME = "PasswordDetectionTest";
+    private static final String VERACRYPT_DETECTION_CASE_NAME = "VeraCryptDetectionTest";
+
+    private final Path PASSWORD_DETECTION_IMAGE_PATH = Paths.get(this.getDataDir().toString(), "password_detection_test.img");
+    private final Path VERACRYPT_DETECTION_IMAGE_PATH = Paths.get(this.getDataDir().toString(), "veracrypt_detection_test.vhd");
+  
     public static Test suite() {
         NbModuleSuite.Configuration conf = NbModuleSuite.createConfiguration(EncryptionDetectionTest.class).
                 clusters(".*").
@@ -161,7 +155,6 @@
      */
     public void testPasswordProtection() {
         try {
-<<<<<<< HEAD
             CaseUtils.createCase(PASSWORD_DETECTION_CASE_NAME);
 
             ImageDSProcessor dataSourceProcessor = new ImageDSProcessor();
@@ -171,13 +164,6 @@
 
             Case openCase = Case.getCurrentCaseThrows();    
 
-=======
-            CaseUtils.createCase(PASSWORD_CASE_DIRECTORY_PATH, PASSWORD_CASE_NAME);
-            ImageDSProcessor dataSourceProcessor = new ImageDSProcessor();
-            IngestUtils.addDataSource(dataSourceProcessor, PASSWORD_IMAGE_PATH);
-            Case openCase = Case.getCurrentCaseThrows();
-            
->>>>>>> bb150ed2
             /*
              * Create ingest job settings.
              */
