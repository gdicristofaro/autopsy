--- conflicted
+++ resolved
@@ -54,12 +54,7 @@
 
     @Override
     public void cancel() {
-<<<<<<< HEAD
-        // Reset the XML on cancel
-        HashDbManager.getInstance().loadLastSavedConfiguration();
-=======
         getPanel().cancel();
->>>>>>> c842c111
     }
 
     @Override
