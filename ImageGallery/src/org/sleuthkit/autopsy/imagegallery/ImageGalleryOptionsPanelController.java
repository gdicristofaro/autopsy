/*
 * Autopsy Forensic Browser
 *
 * Copyright 2013 Basis Technology Corp.
 * Contact: carrier <at> sleuthkit <dot> org
 *
 * Licensed under the Apache License, Version 2.0 (the "License");
 * you may not use this file except in compliance with the License.
 * You may obtain a copy of the License at
 *
 *     http://www.apache.org/licenses/LICENSE-2.0
 *
 * Unless required by applicable law or agreed to in writing, software
 * distributed under the License is distributed on an "AS IS" BASIS,
 * WITHOUT WARRANTIES OR CONDITIONS OF ANY KIND, either express or implied.
 * See the License for the specific language governing permissions and
 * limitations under the License.
 */
package org.sleuthkit.autopsy.imagegallery;

import java.beans.PropertyChangeListener;
import java.beans.PropertyChangeSupport;
import javax.swing.JComponent;
import javax.swing.SwingUtilities;
import org.netbeans.spi.options.OptionsPanelController;
import org.openide.util.HelpCtx;
import org.openide.util.Lookup;

/**
 * OptionsPanelController for the ImageGalleryOptionPanel
 */
@OptionsPanelController.TopLevelRegistration(
        categoryName = "#OptionsCategory_Name_Options",
        iconBase = "org/sleuthkit/autopsy/imagegallery/images/btn_icon_image_gallery_32.png",
        keywords = "#OptionsCategory_Keywords_Options",
        keywordsCategory = "Options",
<<<<<<< HEAD
        position = 15
=======
        position = 16
>>>>>>> 08a60af0
)
@org.openide.util.NbBundle.Messages({"OptionsCategory_Name_Options=Image / Video Gallery", "OptionsCategory_Keywords_Options=image video gallery category "})
public final class ImageGalleryOptionsPanelController extends OptionsPanelController {

    private ImageGalleryOptionsPanel panel;

    private final PropertyChangeSupport pcs = new PropertyChangeSupport(this);

    private boolean changed;

    @Override
    public void update() {
        getPanel().load();
        changed = false;
    }

    @Override
    public void applyChanges() {
        SwingUtilities.invokeLater(() -> {
            getPanel().store();
            changed = false;
        });
    }

    @Override
    public void cancel() {
        // need not do anything special, if no changes have been persisted yet
    }

    @Override
    public boolean isValid() {
        return getPanel().valid();
    }

    @Override
    public boolean isChanged() {
        return changed;
    }

    @Override
    public HelpCtx getHelpCtx() {
        return null; // new HelpCtx("...ID") if you have a help set
    }

    @Override
    public JComponent getComponent(Lookup masterLookup) {
        return getPanel();
    }

    @Override
    public void addPropertyChangeListener(PropertyChangeListener l) {
        pcs.addPropertyChangeListener(l);
    }

    @Override
    public void removePropertyChangeListener(PropertyChangeListener l) {
        pcs.removePropertyChangeListener(l);
    }

    private ImageGalleryOptionsPanel getPanel() {
        if (panel == null) {
            panel = new ImageGalleryOptionsPanel(this);
        }
        return panel;
    }

    void changed() {
        if (!changed) {
            changed = true;
            pcs.firePropertyChange(OptionsPanelController.PROP_CHANGED, false, true);
        }
        pcs.firePropertyChange(OptionsPanelController.PROP_VALID, null, null);
    }
}<|MERGE_RESOLUTION|>--- conflicted
+++ resolved
@@ -34,11 +34,7 @@
         iconBase = "org/sleuthkit/autopsy/imagegallery/images/btn_icon_image_gallery_32.png",
         keywords = "#OptionsCategory_Keywords_Options",
         keywordsCategory = "Options",
-<<<<<<< HEAD
-        position = 15
-=======
         position = 16
->>>>>>> 08a60af0
 )
 @org.openide.util.NbBundle.Messages({"OptionsCategory_Name_Options=Image / Video Gallery", "OptionsCategory_Keywords_Options=image video gallery category "})
 public final class ImageGalleryOptionsPanelController extends OptionsPanelController {
