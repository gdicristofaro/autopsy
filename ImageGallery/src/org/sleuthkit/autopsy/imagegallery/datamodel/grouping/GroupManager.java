/*
 * Autopsy Forensic Browser
 *
 * Copyright 2013-2019 Basis Technology Corp.
 * Contact: carrier <at> sleuthkit <dot> org
 *
 * Licensed under the Apache License, Version 2.0 (the "License");
 * you may not use this file except in compliance with the License.
 * You may obtain a copy of the License at
 *
 *     http://www.apache.org/licenses/LICENSE-2.0
 *
 * Unless required by applicable law or agreed to in writing, software
 * distributed under the License is distributed on an "AS IS" BASIS,
 * WITHOUT WARRANTIES OR CONDITIONS OF ANY KIND, either express or implied.
 * See the License for the specific language governing permissions and
 * limitations under the License.
 */
package org.sleuthkit.autopsy.imagegallery.datamodel.grouping;

import com.google.common.collect.HashMultimap;
import com.google.common.collect.Multimap;
import com.google.common.eventbus.Subscribe;
import com.google.common.util.concurrent.ListenableFuture;
import com.google.common.util.concurrent.ListeningExecutorService;
import com.google.common.util.concurrent.MoreExecutors;
import java.sql.ResultSet;
import java.sql.SQLException;
import java.util.Arrays;
import java.util.Collection;
import java.util.Collections;
import java.util.Comparator;
import java.util.HashMap;
import java.util.HashSet;
import java.util.List;
import java.util.Map;
import java.util.Objects;
import static java.util.Objects.isNull;
import java.util.Optional;
import java.util.Set;
import java.util.TreeSet;
import java.util.concurrent.CancellationException;
import java.util.concurrent.ExecutionException;
import java.util.concurrent.Executors;
import java.util.logging.Level;
import java.util.regex.Pattern;
import java.util.stream.Collectors;
import javafx.application.Platform;
import javafx.beans.property.ReadOnlyBooleanWrapper;
import javafx.beans.property.ReadOnlyDoubleProperty;
import javafx.beans.property.ReadOnlyObjectProperty;
import javafx.beans.property.ReadOnlyObjectWrapper;
import javafx.beans.property.ReadOnlyStringProperty;
import javafx.collections.FXCollections;
import javafx.collections.ObservableList;
import javafx.concurrent.Service;
import javafx.concurrent.Task;
import javafx.concurrent.Worker;
import javax.annotation.Nonnull;
import javax.annotation.Nullable;
import javax.annotation.concurrent.GuardedBy;
import javax.swing.SortOrder;
import static org.apache.commons.collections4.CollectionUtils.isNotEmpty;
import static org.apache.commons.lang3.ObjectUtils.notEqual;
import org.apache.commons.lang3.StringUtils;
import org.apache.commons.lang3.concurrent.BasicThreadFactory;
import org.netbeans.api.progress.ProgressHandle;
import org.openide.util.Exceptions;
import org.openide.util.NbBundle;
import org.sleuthkit.autopsy.casemodule.Case;
import org.sleuthkit.autopsy.casemodule.events.ContentTagAddedEvent;
import org.sleuthkit.autopsy.casemodule.events.ContentTagDeletedEvent;
import org.sleuthkit.autopsy.coreutils.LoggedTask;
import org.sleuthkit.autopsy.coreutils.Logger;
import org.sleuthkit.autopsy.datamodel.DhsImageCategory;
import org.sleuthkit.autopsy.imagegallery.ImageGalleryController;
import org.sleuthkit.autopsy.imagegallery.datamodel.CategoryManager;
import org.sleuthkit.autopsy.imagegallery.datamodel.DrawableAttribute;
import org.sleuthkit.autopsy.imagegallery.datamodel.DrawableDB;
import org.sleuthkit.autopsy.imagegallery.datamodel.DrawableFile;
import org.sleuthkit.autopsy.imagegallery.datamodel.DrawableTagsManager;
import org.sleuthkit.datamodel.AbstractFile;
import org.sleuthkit.datamodel.Content;
import org.sleuthkit.datamodel.ContentTag;
import org.sleuthkit.datamodel.DataSource;
import org.sleuthkit.datamodel.Examiner;
import org.sleuthkit.datamodel.SleuthkitCase;
import org.sleuthkit.datamodel.TagName;
import org.sleuthkit.datamodel.TskCoreException;
import org.sleuthkit.datamodel.TskData.DbType;
import org.sleuthkit.datamodel.TskDataException;

/**
 * Provides an abstraction layer on top of DrawableDB ( and to some extent
 * SleuthkitCase ) to facilitate creation, retrieval, updating, and sorting of
 * DrawableGroups.
 */
public class GroupManager {

    private static final Logger logger = Logger.getLogger(GroupManager.class.getName());

    /**
     * An executor to submit async UI related background tasks to.
     */
    private final ListeningExecutorService exec = MoreExecutors.listeningDecorator(Executors.newSingleThreadExecutor(
            new BasicThreadFactory.Builder().namingPattern("GroupManager BG Thread-%d").build())); //NON-NLS

    private final ImageGalleryController controller;

    /**
     * Keeps track of the current path group
     *  - a change in path indicates the current path group is analyzed
     */
    @GuardedBy("this") //NOPMD
    private GroupKey<?> currentPathGroup = null;
    /**
     * list of all analyzed groups
     */
    @GuardedBy("this") //NOPMD
    private final ObservableList<DrawableGroup> analyzedGroups = FXCollections.observableArrayList();
    private final ObservableList<DrawableGroup> unmodifiableAnalyzedGroups = FXCollections.unmodifiableObservableList(analyzedGroups);

    /**
     * list of unseen groups
     */
    @GuardedBy("this") //NOPMD
    private final ObservableList<DrawableGroup> unSeenGroups = FXCollections.observableArrayList();
    private final ObservableList<DrawableGroup> unmodifiableUnSeenGroups = FXCollections.unmodifiableObservableList(unSeenGroups);
    /**
     * map from GroupKey} to DrawableGroupSs. All groups (even not fully
     * analyzed or not visible groups could be in this map
     */
    @GuardedBy("this") //NOPMD
    private final Map<GroupKey<?>, DrawableGroup> groupMap = new HashMap<>();

    /*
     * --- current grouping/sorting attributes --- all guarded by GroupManager
     * intrisic lock, aka 'this'
     */
    @GuardedBy("this") //NOPMD
    private final ReadOnlyObjectWrapper< GroupSortBy> sortByProp = new ReadOnlyObjectWrapper<>(GroupSortBy.PRIORITY);
    private final ReadOnlyObjectWrapper< DrawableAttribute<?>> groupByProp = new ReadOnlyObjectWrapper<>(DrawableAttribute.PATH);
    private final ReadOnlyObjectWrapper<SortOrder> sortOrderProp = new ReadOnlyObjectWrapper<>(SortOrder.ASCENDING);
    private final ReadOnlyObjectWrapper<DataSource> dataSourceProp = new ReadOnlyObjectWrapper<>(null);//null indicates all datasources
    /**
     * Is the GroupManager operating in 'collaborative mode': In collaborative
     * mode, groups seen by ANY examiner are considered seen. When NOT in
     * collaborative mode, groups seen by other examiners, are NOT considered
     * seen.
     */
    @GuardedBy("this") //NOPMD
    private final ReadOnlyBooleanWrapper collaborativeModeProp = new ReadOnlyBooleanWrapper(false);

    private final GroupingService regrouper;

    @SuppressWarnings("ReturnOfCollectionOrArrayField")
    public ObservableList<DrawableGroup> getAnalyzedGroups() {
        return unmodifiableAnalyzedGroups;
    }

    @SuppressWarnings("ReturnOfCollectionOrArrayField")
    public ObservableList<DrawableGroup> getUnSeenGroups() {
        return unmodifiableUnSeenGroups;
    }

    /**
     * construct a group manager hooked up to the given db and controller
     *
     * @param controller
     */
    public GroupManager(ImageGalleryController controller) {
        this.controller = controller;
        this.regrouper = new GroupingService();
        regrouper.setExecutor(exec);
    }

    /**
     * Using the current groupBy set for this manager, find groupkeys for all
     * the groups the given file is a part of
     *
     * @param file
     *
     *
     * @return A a set of GroupKeys representing the group(s) the given file is
     *         a part of.
     */
    @SuppressWarnings({"rawtypes", "unchecked"})
    synchronized public Set<GroupKey<?>> getGroupKeysForCurrentGroupBy(DrawableFile file) throws TskCoreException, TskDataException {
        Set<GroupKey<?>> resultSet = new HashSet<>();
        for (Comparable<?> val : getGroupBy().getValue(file)) {

            if (getGroupBy() == DrawableAttribute.PATH) {
                // verify this file is in a data source being displayed
                if ((getDataSource() == null) || (file.getDataSource().equals(getDataSource()))) {
                    resultSet.add(new GroupKey(getGroupBy(), val, file.getDataSource()));
                }
            } else if (getGroupBy() == DrawableAttribute.TAGS) {
                //don't show groups for the categories when grouped by tags.
                if (CategoryManager.isNotCategoryTagName((TagName) val)) {
                    resultSet.add(new GroupKey(getGroupBy(), val, getDataSource()));
                }
            } else {
                resultSet.add(new GroupKey(getGroupBy(), val, getDataSource()));
            }
        }
        return resultSet;
    }

    /**
     * Find and return groupkeys for all the groups the given file is a part of
     *
     * @param file file for which to get the groups
     *
     * @return A a set of GroupKeys representing the group(s) the given file is
     *         a part of.
     */
    @SuppressWarnings({"rawtypes", "unchecked"})
    synchronized public Set<GroupKey<?>> getAllGroupKeysForFile(DrawableFile file) throws TskCoreException, TskDataException {
        Set<GroupKey<?>> resultSet = new HashSet<>();
        
        for (DrawableAttribute<?> attr: DrawableAttribute.getGroupableAttrs()) {
            for (Comparable<?> val : attr.getValue(file)) {

                if (attr == DrawableAttribute.PATH) {
                    resultSet.add(new GroupKey(attr, val, file.getDataSource()));
                } else if (attr == DrawableAttribute.TAGS) {
                    //don't show groups for the categories when grouped by tags.
                    if (CategoryManager.isNotCategoryTagName((TagName) val)) {
                        resultSet.add(new GroupKey(attr, val, null));
                    }
                } else {
                    resultSet.add(new GroupKey(attr, val, null));
                }
            }
        }
        return resultSet;
    }
    
    /**
     * Using the current grouping paramaters set for this manager, find
     * GroupKeys for all the Groups the given file is a part of.
     *
     * @param fileID The Id of the file to get group keys for.
     *
     * @return A set of GroupKeys representing the group(s) the given file is a
     *         part of
     */
    synchronized public Set<GroupKey<?>> getGroupKeysForCurrentGroupBy(Long fileID) {
        try {
            DrawableFile file = getDrawableDB().getFileFromID(fileID);
            return getGroupKeysForCurrentGroupBy(file);

        } catch (TskCoreException | TskDataException ex) {
            logger.log(Level.SEVERE, "Failed to get group keys for file with ID " + fileID, ex); //NON-NLS
        }
        return Collections.emptySet();
    }

     /**
     *
     * Returns GroupKeys for all the Groups the given file is a part of.
     *
     * @param fileID The Id of the file to get group keys for.
     *
     * @return A set of GroupKeys representing the group(s) the given file is a
     *         part of
     */
    synchronized public Set<GroupKey<?>> getAllGroupKeysForFile(Long fileID) {
        try {
            DrawableFile file = getDrawableDB().getFileFromID(fileID);
            return getAllGroupKeysForFile(file);

        } catch (TskCoreException | TskDataException ex) {
            logger.log(Level.SEVERE, "Failed to get group keys for file with ID " + fileID, ex); //NON-NLS
        }
        return Collections.emptySet();
    }
            
    /**
     * @param groupKey
     *
     * @return return the DrawableGroup (if it exists) for the given GroupKey,
     *         or null if no group exists for that key.
     */
    @Nullable
    synchronized public DrawableGroup getGroupForKey(@Nonnull GroupKey<?> groupKey) {
        return groupMap.get(groupKey);
    }

    synchronized public void reset() {
        Platform.runLater(regrouper::cancel);

        setSortBy(GroupSortBy.GROUP_BY_VALUE);
        setGroupBy(DrawableAttribute.PATH);
        setSortOrder(SortOrder.ASCENDING);
        setDataSource(null);
        
        unSeenGroups.forEach(controller.getCategoryManager()::unregisterListener);
        unSeenGroups.clear();
        analyzedGroups.forEach(controller.getCategoryManager()::unregisterListener);
        analyzedGroups.clear();

        groupMap.values().forEach(controller.getCategoryManager()::unregisterListener);
        groupMap.clear();
    }

    public boolean isRegrouping() {
        return Arrays.asList(Worker.State.READY, Worker.State.RUNNING, Worker.State.SCHEDULED)
                .contains(regrouper.getState());
    }

    public ReadOnlyObjectProperty<Worker.State> reGroupingState() {
        return regrouper.stateProperty();
    }

    /**
     * Marks the given group as 'seen' by the current examiner, in drawable db.
     *
     * @param group The DrawableGroup to mark as seen.
     *
     * @return A ListenableFuture that encapsulates saving the seen state to the
     *         DB.
     *
     *
     */
    public ListenableFuture<?> markGroupSeen(DrawableGroup group) {
        return exec.submit(() -> {
            try {
                Examiner examiner = controller.getSleuthKitCase().getCurrentExaminer();
                getDrawableDB().markGroupSeen(group.getGroupKey(), examiner.getId());
                // only update and reshuffle if its new results
                if (group.isSeen() != true) {
                    group.setSeen(true);
                    updateUnSeenGroups(group);
                }
            } catch (TskCoreException ex) {
                logger.log(Level.SEVERE, String.format("Error setting seen status for group: %s", group.getGroupKey().getValue().toString()), ex); //NON-NLS
            }
        });
    }

    /**
     * Marks the given group as unseen in the drawable db.
     *
     * @param group The DrawableGroup.
     *
     * @return A ListenableFuture that encapsulates saving the seen state to the
     *         DB.
     */
    public ListenableFuture<?> markGroupUnseen(DrawableGroup group) {
        return exec.submit(() -> {
            try {
                
                getDrawableDB().markGroupUnseen(group.getGroupKey());
                // only update and reshuffle if its new results
                if (group.isSeen() != false) {
                    group.setSeen(false);
                    updateUnSeenGroups(group);
                }
            } catch (TskCoreException ex) {
                logger.log(Level.SEVERE, String.format("Error setting group: %s to unseen.", group.getGroupKey().getValue().toString()), ex); //NON-NLS
            }
        });
    }
    
    /**
     * Update unseenGroups list accordingly based on the current status of
     * 'group'. Removes it if it is seen or adds it if it is unseen.
     *
     * @param group
     */
    synchronized private void updateUnSeenGroups(DrawableGroup group) {
        if (group.isSeen()) {
            unSeenGroups.removeAll(group);
        } else if (unSeenGroups.contains(group) == false) {
            unSeenGroups.add(group);
        }
        sortUnseenGroups();
    }

    /**
     * remove the given file from the group with the given key. If the group
     * doesn't exist or doesn't already contain this file, this method is a
     * no-op
     *
     * @param groupKey the value of groupKey
     * @param fileID   the value of file
     *
     * @return The DrawableGroup the file was removed from.
     *
     */
    public synchronized DrawableGroup removeFromGroup(GroupKey<?> groupKey, final Long fileID) {
        //get grouping this file would be in
        final DrawableGroup group = getGroupForKey(groupKey);
        if (group != null) {
            synchronized (group) {
                group.removeFile(fileID);

                // If we're grouping by category, we don't want to remove empty groups.
                if (group.getFileIDs().isEmpty()) {
                    markGroupSeen(group);
                    if (groupKey.getAttribute() != DrawableAttribute.CATEGORY) {
                        if (analyzedGroups.contains(group)) {
                            analyzedGroups.remove(group);
                            sortAnalyzedGroups();
                        }

                        if (unSeenGroups.contains(group)) {
                            unSeenGroups.remove(group);
                            sortUnseenGroups();
                        }
                    }
                }
                return group;
            }
        } else { //group == null
            // It may be that this was the last unanalyzed file in the group, so test
            // whether the group is now fully analyzed.
            return popuplateIfAnalyzed(groupKey, null);
        }
    }

    synchronized private void sortUnseenGroups() {
        if (isNotEmpty(unSeenGroups)) {
            FXCollections.sort(unSeenGroups, makeGroupComparator(getSortOrder(), getSortBy()));
        }
    }

    synchronized private void sortAnalyzedGroups() {
        if (isNotEmpty(analyzedGroups)) {
            FXCollections.sort(analyzedGroups, makeGroupComparator(getSortOrder(), getSortBy()));
        }
    }

    synchronized public Set<Long> getFileIDsInGroup(GroupKey<?> groupKey) throws TskCoreException {

        switch (groupKey.getAttribute().attrName) {
            //these cases get special treatment
            case CATEGORY:
                return getFileIDsWithCategory((DhsImageCategory) groupKey.getValue());
            case TAGS:
                return getFileIDsWithTag((TagName) groupKey.getValue());
            case MIME_TYPE:
                return getFileIDsWithMimeType((String) groupKey.getValue());
//            case HASHSET: //comment out this case to use db functionality for hashsets
//                return getFileIDsWithHashSetName((String) groupKey.getValue());
            default:
                //straight db query
                return getDrawableDB().getFileIDsInGroup(groupKey);
        }
    }

    // @@@ This was kind of slow in the profiler.  Maybe we should cache it.
    // Unless the list of file IDs is necessary, use countFilesWithCategory() to get the counts.
    synchronized public Set<Long> getFileIDsWithCategory(DhsImageCategory category) throws TskCoreException {
        Set<Long> fileIDsToReturn = Collections.emptySet();

        try {
            final DrawableTagsManager tagsManager = controller.getTagsManager();
            if (category == DhsImageCategory.ZERO) {
                Set<Long> fileIDs = new HashSet<>();
                for (TagName catTagName : tagsManager.getCategoryTagNames()) {
                    if (notEqual(catTagName.getDisplayName(), DhsImageCategory.ZERO.getDisplayName())) {
                        tagsManager.getContentTagsByTagName(catTagName).stream()
                                .filter(ct -> ct.getContent() instanceof AbstractFile)
                                .map(ct -> ct.getContent().getId())
                                .filter(getDrawableDB()::isInDB)
                                .forEach(fileIDs::add);
                    }
                }

                fileIDsToReturn = getDrawableDB().findAllFileIdsWhere("obj_id NOT IN (" + StringUtils.join(fileIDs, ',') + ")"); //NON-NLS
            } else {

                List<ContentTag> contentTags = tagsManager.getContentTagsByTagName(tagsManager.getTagName(category));
                fileIDsToReturn = contentTags.stream()
                        .filter(ct -> ct.getContent() instanceof AbstractFile)
                        .filter(ct -> getDrawableDB().isInDB(ct.getContent().getId()))
                        .map(ct -> ct.getContent().getId())
                        .collect(Collectors.toSet());
            }
        } catch (TskCoreException ex) {
            logger.log(Level.WARNING, "TSK error getting files in Category:" + category.getDisplayName(), ex); //NON-NLS
            throw ex;
        }

        return fileIDsToReturn;
    }

    synchronized public Set<Long> getFileIDsWithTag(TagName tagName) throws TskCoreException {
        return controller.getTagsManager().getContentTagsByTagName(tagName).stream()
                .map(ContentTag::getContent)
                .filter(AbstractFile.class::isInstance)
                .map(Content::getId)
                .filter(getDrawableDB()::isInDB)
                .collect(Collectors.toSet());
    }

    public synchronized GroupSortBy getSortBy() {
        return sortByProp.get();
    }

    synchronized void setSortBy(GroupSortBy sortBy) {
        sortByProp.set(sortBy);
    }

    public ReadOnlyObjectProperty< GroupSortBy> getSortByProperty() {
        return sortByProp.getReadOnlyProperty();
    }

    public synchronized DrawableAttribute<?> getGroupBy() {
        return groupByProp.get();
    }

    synchronized void setGroupBy(DrawableAttribute<?> groupBy) {
        groupByProp.set(groupBy);
    }

    public ReadOnlyObjectProperty<DrawableAttribute<?>> getGroupByProperty() {
        return groupByProp.getReadOnlyProperty();
    }

    public synchronized SortOrder getSortOrder() {
        return sortOrderProp.get();
    }

    synchronized void setSortOrder(SortOrder sortOrder) {
        sortOrderProp.set(sortOrder);
    }

    public ReadOnlyObjectProperty<SortOrder> getSortOrderProperty() {
        return sortOrderProp.getReadOnlyProperty();
    }

    /**
     *
     * @return null if all data sources are being displayed
     */
    public synchronized DataSource getDataSource() {
        return dataSourceProp.get();
    }

    /**
     *
     * @param dataSource Data source to display or null to display all of them
     */
    public synchronized void setDataSource(DataSource dataSource) {
        dataSourceProp.set(dataSource);
    }

    public ReadOnlyObjectProperty<DataSource> getDataSourceProperty() {
        return dataSourceProp.getReadOnlyProperty();
    }

    /**
     * Regroup all files in the database. see ReGroupTask for more details.
     *
     * @param <A>        The type of the values of the groupBy attriubte.
     * @param dataSource The DataSource to show. Null for all data sources.
     * @param groupBy    The DrawableAttribute to group by
     * @param sortBy     The GroupSortBy to sort the groups by
     * @param sortOrder  The SortOrder to use when sorting the groups.
     * @param force      true to force a full db query regroup, even if only the
     *                   sorting has changed.
     */
    public synchronized <A extends Comparable<A>> void regroup(DataSource dataSource, DrawableAttribute<A> groupBy, GroupSortBy sortBy, SortOrder sortOrder, Boolean force) {

        if (!Case.isCaseOpen()) {
            return;
        }
        setSortBy(sortBy);
        setSortOrder(sortOrder);
        //only re-query the db if the data source or group by attribute changed or it is forced
        if (dataSource != getDataSource()
                || groupBy != getGroupBy()
                || force) {

            setDataSource(dataSource);
            setGroupBy(groupBy);

            Platform.runLater(regrouper::restart);
        } else {
            // resort the list of groups

            sortAnalyzedGroups();
            sortUnseenGroups();
        }
    }

    public ReadOnlyDoubleProperty regroupProgress() {
        return regrouper.progressProperty();
    }

    public ReadOnlyStringProperty regroupMessage() {
        return regrouper.messageProperty();
    }

    @Subscribe
    synchronized public void handleTagAdded(ContentTagAddedEvent evt) {
        GroupKey<?> newGroupKey = null;
        final long fileID = evt.getAddedTag().getContent().getId();
        if (getGroupBy() == DrawableAttribute.CATEGORY && CategoryManager.isCategoryTagName(evt.getAddedTag().getName())) {
            newGroupKey = new GroupKey<>(DrawableAttribute.CATEGORY, CategoryManager.categoryFromTagName(evt.getAddedTag().getName()), getDataSource());
            for (GroupKey<?> oldGroupKey : groupMap.keySet()) {
                if (oldGroupKey.equals(newGroupKey) == false) {
                    removeFromGroup(oldGroupKey, fileID);
                }
            }
        } else if (getGroupBy() == DrawableAttribute.TAGS && CategoryManager.isNotCategoryTagName(evt.getAddedTag().getName())) {
            newGroupKey = new GroupKey<>(DrawableAttribute.TAGS, evt.getAddedTag().getName(), getDataSource());
        }
        if (newGroupKey != null) {
            DrawableGroup g = getGroupForKey(newGroupKey);
            addFileToGroup(g, newGroupKey, fileID);
        }
    }

    /**
     * Adds an analyzed file to the in-memory group data structures. Marks the group as unseen. 
     *
     * @param group    Group being added to (will be null if a group has not yet
     *                 been created)
     * @param groupKey Group type/value
     * @param fileID
     */
    @SuppressWarnings("AssignmentToMethodParameter")
    synchronized private void addFileToGroup(DrawableGroup group, final GroupKey<?> groupKey, final long fileID) {

        // NOTE: We assume that it has already been determined that GroupKey can be displayed based on Data Source filters
        if (group == null) {
            //if there wasn't already a DrawableGroup, then check if this group is now 
            // in an appropriate state to get one made.  
            // Path group, for example, only gets a DrawableGroup created when all files are analyzed
            /* NOTE: With the current (Jan 2019) behavior of how we detect a PATH group as being analyzed, the group
             * is not marked as analyzed until we add a file for another folder.  So, when the last picture in a folder
             * is added to the group, the call to 'populateIfAnalyzed' will still not return a group and therefore this
             * method will never mark the group as unseen. */
            group = popuplateIfAnalyzed(groupKey, null);
        } else {
            //if there is aleady a group that was previously deemed fully analyzed, then add this newly analyzed file to it.
            group.addFile(fileID);
        }
        
        // reset the seen status for the group (if it is currently considered analyzed)
        if (group != null) {
            markGroupUnseen(group);
        }
    }

    @Subscribe
    synchronized public void handleTagDeleted(ContentTagDeletedEvent evt) {
        GroupKey<?> groupKey = null;
        final ContentTagDeletedEvent.DeletedContentTagInfo deletedTagInfo = evt.getDeletedTagInfo();
        final TagName deletedTagName = deletedTagInfo.getName();
        if (getGroupBy() == DrawableAttribute.CATEGORY && CategoryManager.isCategoryTagName(deletedTagName)) {
            groupKey = new GroupKey<>(DrawableAttribute.CATEGORY, CategoryManager.categoryFromTagName(deletedTagName), null);
        } else if (getGroupBy() == DrawableAttribute.TAGS && CategoryManager.isNotCategoryTagName(deletedTagName)) {
            groupKey = new GroupKey<>(DrawableAttribute.TAGS, deletedTagName, null);
        }
        if (groupKey != null) {
            final long fileID = deletedTagInfo.getContentID();
            DrawableGroup g = removeFromGroup(groupKey, fileID);

            if (controller.getCategoryManager().getTagName(DhsImageCategory.ZERO).equals(deletedTagName) == false) {
                addFileToGroup(null, new GroupKey<>(DrawableAttribute.CATEGORY, DhsImageCategory.ZERO, null), fileID);
            }
        }
    }

    @Subscribe
    synchronized public void handleFileRemoved(Collection<Long> removedFileIDs) {

        for (final long fileId : removedFileIDs) {
            //get grouping(s) this file would be in
            Set<GroupKey<?>> groupsForFile = getAllGroupKeysForFile(fileId);

            for (GroupKey<?> gk : groupsForFile) {
                removeFromGroup(gk, fileId);
            }
        }
    }

    /**
     * Handle notifications sent from Db when files are inserted/updated
     *
     * @param updatedFileIDs The ID of the inserted/updated files.
     */
    @Subscribe
    synchronized public void handleFileUpdate(Collection<Long> updatedFileIDs) {
        /**
         * TODO: is there a way to optimize this to avoid quering to db so much.
         * the problem is that as a new files are analyzed they might be in new
         * groups( if we are grouping by say make or model) -jm
         */
        for (long fileId : updatedFileIDs) {
            // reset the hash cache
            controller.getHashSetManager().invalidateHashSetsCacheForFile(fileId);

            // first of all, update the current path group, regardless of what grouping is in view
            try {
                DrawableFile file = getDrawableDB().getFileFromID(fileId);
                String pathVal = file.getDrawablePath();
<<<<<<< HEAD
                GroupKey<?> pathGroupKey = new GroupKey(DrawableAttribute.PATH,pathVal, file.getDataSource());
=======
                GroupKey<?> pathGroupKey = new GroupKey<>(DrawableAttribute.PATH,pathVal, file.getDataSource());
>>>>>>> 6550d7f6
                
                updateCurrentPathGroup(pathGroupKey);
            } catch (TskCoreException | TskDataException ex) {
                Exceptions.printStackTrace(ex);
            }   
                    
            // Update the current groups (if it is visible)
            Set<GroupKey<?>> groupsForFile = getAllGroupKeysForFile(fileId);
            for (GroupKey<?> gk : groupsForFile) {
                // see if a group has been created yet for the key
                DrawableGroup g = getGroupForKey(gk);
<<<<<<< HEAD
 
=======
>>>>>>> 6550d7f6
                addFileToGroup(g, gk, fileId);
            }
        }

        //we fire this event for all files so that the category counts get updated during initial db population
        controller.getCategoryManager().fireChange(updatedFileIDs, null);
    }
    
    /**
     * Checks if the given path is different from the current path group.
     * If so, updates the current path group as analyzed,  and sets current path 
     * group to the given path.
     * 
     * The idea is that when the path of the files being processed changes, 
     * we have moved from one folder to the next, and the group for the 
     * previous PATH can be considered as analyzed and can be displayed.
     * 
     * NOTE: this a close approximation for when all files in a folder have been processed, 
     * but there's some room for error - files may go down the ingest pipleline  
     * out of order or the events may not always arrive in the same order
     * 
     * @param groupKey 
     */
    synchronized private void updateCurrentPathGroup(GroupKey<?> groupKey) {
        try {
            if (groupKey.getAttribute() == DrawableAttribute.PATH) {
            
                if (this.currentPathGroup == null) {
                    currentPathGroup = groupKey;
                }
                else if (groupKey.getValue().toString().equalsIgnoreCase(this.currentPathGroup.getValue().toString()) == false) {
                    // mark the last path group as analyzed
                    getDrawableDB().markGroupAnalyzed(currentPathGroup);
                    popuplateIfAnalyzed(currentPathGroup, null);
                    
                    currentPathGroup = groupKey;
                }
            }
        }
        catch (TskCoreException ex) {
            logger.log(Level.SEVERE, String.format("Error setting is_analyzed status for group: %s", groupKey.getValue().toString()), ex); //NON-NLS
        } 
    }

    /**
     * Resets current path group, after marking the current path group as analyzed.
     */
    synchronized public void resetCurrentPathGroup() {
        try {
            if (currentPathGroup != null) {
                getDrawableDB().markGroupAnalyzed(currentPathGroup);
                popuplateIfAnalyzed(currentPathGroup, null);
                currentPathGroup = null;
            }
        }
        catch (TskCoreException ex) {
            logger.log(Level.SEVERE, String.format("Error resetting last path group: %s", currentPathGroup.getValue().toString()), ex); //NON-NLS
        }
    }
    /**
     * If the group is analyzed (or other criteria based on grouping) and should
     * be shown to the user, then add it to the appropriate data structures so
     * that it can be viewed.
     *
     * @returns null if Group is not ready to be viewed
     */
    synchronized private DrawableGroup popuplateIfAnalyzed(GroupKey<?> groupKey, ReGroupTask<?> task) {
        /*
         * If this method call is part of a ReGroupTask and that task is
         * cancelled, no-op.
         *
         * This allows us to stop if a regroup task has been cancelled (e.g. the
         * user picked a different group by attribute, while the current task
         * was still running)
         */
        if (isNull(task) == false && task.isCancelled() == true) {
            return null;
        }

        /*
         * For attributes other than path we can't be sure a group is fully
         * analyzed because we don't know all the files that will be a part of
         * that group. just show them no matter what.
         */
        try {
            if (groupKey.getAttribute() != DrawableAttribute.PATH
                    || getDrawableDB().isGroupAnalyzed(groupKey)) {
                Set<Long> fileIDs = getFileIDsInGroup(groupKey);
                if (Objects.nonNull(fileIDs)) {

                    long examinerID = collaborativeModeProp.get() ? -1 : controller.getSleuthKitCase().getCurrentExaminer().getId();
                    final boolean groupSeen = getDrawableDB().isGroupSeenByExaminer(groupKey, examinerID);
                    DrawableGroup group;

                    if (groupMap.containsKey(groupKey)) {
                        group = groupMap.get(groupKey);
                        group.setFiles(fileIDs);
                        group.setSeen(groupSeen);
                    } else {
                        group = new DrawableGroup(groupKey, fileIDs, groupSeen);
                        controller.getCategoryManager().registerListener(group);
                        groupMap.put(groupKey, group);
                    }
<<<<<<< HEAD

                    if (analyzedGroups.contains(group) == false) {
                        // Add to analyzedGroups only if this is the grouping being viewed.
                        if (getGroupBy() == group.getGroupKey().getAttribute()) {
                            analyzedGroups.add(group);
                            sortAnalyzedGroups();
                        }
=======
                    
                    // Add to analyzedGroups only if it's the same group type as the one in view
                    if ((analyzedGroups.contains(group) == false) && 
                        (getGroupBy() == group.getGroupKey().getAttribute())) {
                        analyzedGroups.add(group);
                        sortAnalyzedGroups();
>>>>>>> 6550d7f6
                    }
                    updateUnSeenGroups(group);

                    return group;
                }
            }
        } catch (SQLException | TskCoreException ex) {
            logger.log(Level.SEVERE, "Failed to get files for group: " + groupKey.getAttribute().attrName.toString() + " = " + groupKey.getValue(), ex); //NON-NLS
        }

        return null;
    }

    synchronized public Set<Long> getFileIDsWithMimeType(String mimeType) throws TskCoreException {

        HashSet<Long> hashSet = new HashSet<>();
        String query = (null == mimeType)
                ? "SELECT obj_id FROM tsk_files WHERE mime_type IS NULL" //NON-NLS
                : "SELECT obj_id FROM tsk_files WHERE mime_type = '" + mimeType + "'"; //NON-NLS

        try (SleuthkitCase.CaseDbQuery executeQuery = controller.getSleuthKitCase().executeQuery(query);
                ResultSet resultSet = executeQuery.getResultSet();) {
            while (resultSet.next()) {
                final long fileID = resultSet.getLong("obj_id"); //NON-NLS
                if (getDrawableDB().isInDB(fileID)) {
                    hashSet.add(fileID);
                }
            }
            return hashSet;

        } catch (Exception ex) {
            throw new TskCoreException("Failed to get file ids with mime type " + mimeType, ex);
        }
    }

    synchronized public void setCollaborativeMode(Boolean newValue) {
        collaborativeModeProp.set(newValue);
        analyzedGroups.forEach(group -> {
            try {
                boolean groupSeenByExaminer = getDrawableDB().isGroupSeenByExaminer(
                        group.getGroupKey(),
                        newValue ? -1 : controller.getSleuthKitCase().getCurrentExaminer().getId()
                );
                group.setSeen(groupSeenByExaminer);
                updateUnSeenGroups(group);
                if (group.isSeen()) {
                    unSeenGroups.removeAll(group);
                } else if (unSeenGroups.contains(group) == false) {
                    unSeenGroups.add(group);
                }

            } catch (TskCoreException ex) {
                logger.log(Level.SEVERE, "Error checking seen state of group.", ex);
            }
        });
        sortUnseenGroups();

    }

    /**
     * Task to query database for files in sorted groups and build
     * DrawableGroups for them.
     *
     * @param <AttrValType> The type of the values that this task will group by.
     */
    @SuppressWarnings({"unchecked", "rawtypes"})
    @NbBundle.Messages({"# {0} - groupBy attribute Name",
        "ReGroupTask.displayTitle=regrouping by {0}: "})
    class ReGroupTask<AttrValType extends Comparable<AttrValType>> extends LoggedTask<Void> {

        private final DataSource dataSource;
        private final DrawableAttribute<AttrValType> groupBy;
        private final GroupSortBy sortBy;
        private final SortOrder sortOrder;

        ReGroupTask(DataSource dataSource, DrawableAttribute<AttrValType> groupBy, GroupSortBy sortBy, SortOrder sortOrder) {
            super(Bundle.ReGroupTask_displayTitle(groupBy.attrName.toString()), true);
            this.dataSource = dataSource;
            this.groupBy = groupBy;
            this.sortBy = sortBy;
            this.sortOrder = sortOrder;

            updateTitle(Bundle.ReGroupTask_displayTitle(groupBy.attrName.toString()));
        }

        @Override
        protected Void call() throws Exception {
            try {
                if (isCancelled()) {
                    return null;
                }

                updateProgress(-1, 1);

                analyzedGroups.clear();
                unSeenGroups.clear();

                // Get the list of group keys
                Multimap<DataSource, AttrValType> valsByDataSource = findValuesForAttribute();

                updateProgress(0, valsByDataSource.entries().size());
                int p = 0;
                // For each key value, partially create the group and add it to the list.
                for (final Map.Entry<DataSource, AttrValType> valForDataSource : valsByDataSource.entries()) {
                    if (isCancelled()) {
                        return null;
                    }
                    p++;
                    updateMessage(Bundle.ReGroupTask_displayTitle(groupBy.attrName.toString()) + valForDataSource.getValue());
                    updateProgress(p, valsByDataSource.size());
                    popuplateIfAnalyzed(new GroupKey<>(groupBy, valForDataSource.getValue(), valForDataSource.getKey()), this);
                }

                Optional<DrawableGroup> viewedGroup
                        = Optional.ofNullable(controller.getViewState())
                                .flatMap(GroupViewState::getGroup);
                Optional<GroupKey<?>> viewedKey = viewedGroup.map(DrawableGroup::getGroupKey);
                DataSource dataSourceOfCurrentGroup
                        = viewedKey.flatMap(GroupKey::getDataSource).orElse(null);
                DrawableAttribute attributeOfCurrentGroup
                        = viewedKey.map(GroupKey::getAttribute).orElse(null);

                if (viewedGroup.isPresent() == false //if no group was being viewed,
                        || (dataSource != null && notEqual(dataSourceOfCurrentGroup, dataSource)) //or the datasource of the viewed group is wrong,
                        || groupBy != attributeOfCurrentGroup) { // or the groupBy attribute is wrong...

                    //the current group should not be visible so ...
                    if (isNotEmpty(unSeenGroups)) {
                        //  show then next unseen group 
                        controller.advance(GroupViewState.createTile(unSeenGroups.get(0)));
                    } else if (isNotEmpty(analyzedGroups)) {
                        //show the first analyzed group.
                        controller.advance(GroupViewState.createTile(analyzedGroups.get(0)));
                    } else { //there are no groups,  clear the group area.
                        controller.advance(GroupViewState.createTile(null));
                    }
                }
            } finally {
                updateProgress(1, 1);
                updateMessage("");
            }
            return null;
        }

        @Override
        protected void done() {
            super.done();
            try {
                get();
            } catch (CancellationException cancelEx) { //NOPMD
                //cancellation is normal
            } catch (InterruptedException | ExecutionException ex) {
                logger.log(Level.SEVERE, "Error while regrouping.", ex);
            }
        }

        /**
         * Find the distinct values for the given column (DrawableAttribute).
         * These values represent the groups of files.
         *
         * @return map of data source (or null if group by attribute ignores
         *         data sources) to list of unique group values
         */
        public Multimap<DataSource, AttrValType> findValuesForAttribute() {

            Multimap results = HashMultimap.create();
            try {
                switch (groupBy.attrName) {
                    //these cases get special treatment
                    case CATEGORY:
                        results.putAll(null, Arrays.asList(DhsImageCategory.values()));
                        break;
                    case TAGS:
                        results.putAll(null, controller.getTagsManager().getTagNamesInUse().stream()
                                .filter(CategoryManager::isNotCategoryTagName)
                                .collect(Collectors.toList()));
                        break;

                    case ANALYZED:
                        results.putAll(null, Arrays.asList(false, true));
                        break;
                    case HASHSET:

                        results.putAll(null, new TreeSet<>(getDrawableDB().getHashSetNames()));

                        break;
                    case MIME_TYPE:

                        HashSet<String> types = new HashSet<>();

                        // Use the group_concat function to get a list of files for each mime type.  
                        // This has different syntax on Postgres vs SQLite
                        String groupConcatClause;
                        if (DbType.POSTGRESQL == controller.getSleuthKitCase().getDatabaseType()) {
                            groupConcatClause = " array_to_string(array_agg(obj_id), ',') as object_ids";
                        } else {
                            groupConcatClause = " group_concat(obj_id) as object_ids";
                        }
                        String query = "select " + groupConcatClause + " , mime_type from tsk_files group by mime_type ";
                        try (SleuthkitCase.CaseDbQuery executeQuery = controller.getSleuthKitCase().executeQuery(query); //NON-NLS
                                ResultSet resultSet = executeQuery.getResultSet();) {
                            while (resultSet.next()) {
                                final String mimeType = resultSet.getString("mime_type"); //NON-NLS
                                String objIds = resultSet.getString("object_ids"); //NON-NLS

                                Pattern.compile(",").splitAsStream(objIds)
                                        .map(Long::valueOf)
                                        .filter(getDrawableDB()::isInDB)
                                        .findAny().ifPresent(obj_id -> types.add(mimeType));
                            }
                        } catch (SQLException | TskCoreException ex) {
                            Exceptions.printStackTrace(ex);
                        }
                        results.putAll(null, types);

                        break;
                    default:
                        //otherwise do straight db query 
                        results.putAll(getDrawableDB().findValuesForAttribute(groupBy, sortBy, sortOrder, dataSource));
                }
            } catch (TskCoreException ex) {
                logger.log(Level.SEVERE, "TSK error getting list of type {0}", groupBy.getDisplayName()); //NON-NLS
            }
            return results;

        }
    }

    private static Comparator<DrawableGroup> makeGroupComparator(final SortOrder sortOrder, GroupSortBy comparator) {
        switch (sortOrder) {
            case ASCENDING:
                return comparator;
            case DESCENDING:
                return comparator.reversed();
            case UNSORTED:
            default:
                return new GroupSortBy.AllEqualComparator<>();
        }
    }

    /**
     * @return the drawableDB
     */
    private DrawableDB getDrawableDB() {
        return controller.getDatabase();

    }

    class GroupingService extends Service< Void> {

        @Override
        protected Task<Void> createTask() {
            synchronized (GroupManager.this) {
                return new ReGroupTask<>(getDataSource(), getGroupBy(), getSortBy(), getSortOrder());
            }
        }
    }
}<|MERGE_RESOLUTION|>--- conflicted
+++ resolved
@@ -700,11 +700,7 @@
             try {
                 DrawableFile file = getDrawableDB().getFileFromID(fileId);
                 String pathVal = file.getDrawablePath();
-<<<<<<< HEAD
-                GroupKey<?> pathGroupKey = new GroupKey(DrawableAttribute.PATH,pathVal, file.getDataSource());
-=======
                 GroupKey<?> pathGroupKey = new GroupKey<>(DrawableAttribute.PATH,pathVal, file.getDataSource());
->>>>>>> 6550d7f6
                 
                 updateCurrentPathGroup(pathGroupKey);
             } catch (TskCoreException | TskDataException ex) {
@@ -716,10 +712,6 @@
             for (GroupKey<?> gk : groupsForFile) {
                 // see if a group has been created yet for the key
                 DrawableGroup g = getGroupForKey(gk);
-<<<<<<< HEAD
- 
-=======
->>>>>>> 6550d7f6
                 addFileToGroup(g, gk, fileId);
             }
         }
@@ -823,22 +815,15 @@
                         controller.getCategoryManager().registerListener(group);
                         groupMap.put(groupKey, group);
                     }
-<<<<<<< HEAD
-
-                    if (analyzedGroups.contains(group) == false) {
+                    
+                    // Add to analyzedGroups only if it's the same group type as the one in view
+                    if ((analyzedGroups.contains(group) == false) && 
+                        (getGroupBy() == group.getGroupKey().getAttribute())) {
                         // Add to analyzedGroups only if this is the grouping being viewed.
                         if (getGroupBy() == group.getGroupKey().getAttribute()) {
                             analyzedGroups.add(group);
                             sortAnalyzedGroups();
                         }
-=======
-                    
-                    // Add to analyzedGroups only if it's the same group type as the one in view
-                    if ((analyzedGroups.contains(group) == false) && 
-                        (getGroupBy() == group.getGroupKey().getAttribute())) {
-                        analyzedGroups.add(group);
-                        sortAnalyzedGroups();
->>>>>>> 6550d7f6
                     }
                     updateUnSeenGroups(group);
 
