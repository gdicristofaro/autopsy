--- conflicted
+++ resolved
@@ -84,10 +84,6 @@
             fxmlLoader.load();
         } catch (IOException exception) {
             throw new RuntimeException(exception);
-<<<<<<< HEAD
-
-=======
->>>>>>> 9a989506
         }
     }
 
@@ -152,11 +148,7 @@
     }
 
     @Override
-<<<<<<< HEAD
     protected synchronized void setFileHelper(Long newFileID) {
-=======
-    synchronized protected void setFileHelper(Long newFileID) {
->>>>>>> 9a989506
         setFileIDOpt(Optional.ofNullable(newFileID));
         if (newFileID == null) {
             Platform.runLater(() -> {
@@ -219,8 +211,4 @@
             }
         });
     }
-<<<<<<< HEAD
-
-=======
->>>>>>> 9a989506
 }