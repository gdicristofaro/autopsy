/*
 * Autopsy Forensic Browser
 *
 * Copyright 2011 Basis Technology Corp.
 * Contact: carrier <at> sleuthkit <dot> org
 *
 * Licensed under the Apache License, Version 2.0 (the "License");
 * you may not use this file except in compliance with the License.
 * You may obtain a copy of the License at
 *
 *     http://www.apache.org/licenses/LICENSE-2.0
 *
 * Unless required by applicable law or agreed to in writing, software
 * distributed under the License is distributed on an "AS IS" BASIS,
 * WITHOUT WARRANTIES OR CONDITIONS OF ANY KIND, either express or implied.
 * See the License for the specific language governing permissions and
 * limitations under the License.
 */
package org.sleuthkit.autopsy.keywordsearch;

import java.awt.Component;
import java.awt.event.ActionEvent;
import java.awt.event.ActionListener;
import java.awt.event.FocusEvent;
import java.awt.event.FocusListener;
import java.awt.event.MouseEvent;
import java.awt.event.MouseListener;
import java.beans.PropertyChangeEvent;
import java.beans.PropertyChangeListener;
import java.util.ArrayList;
import java.util.Iterator;
import java.util.List;
import java.util.Set;
import java.util.TreeSet;
import java.util.logging.Level;
import java.util.logging.Logger;
import java.util.regex.Pattern;
import java.util.regex.PatternSyntaxException;
import javax.swing.JComboBox;
import javax.swing.JDialog;
import javax.swing.JMenuItem;
import javax.swing.JOptionPane;
import javax.swing.JPanel;
import javax.swing.JPopupMenu;
import javax.swing.JTabbedPane;
import javax.swing.JTable;
import javax.swing.table.AbstractTableModel;
import javax.swing.table.DefaultTableCellRenderer;
import javax.swing.table.TableColumn;
import org.openide.util.NbBundle;
import org.openide.windows.TopComponent;
import org.netbeans.api.settings.ConvertAsProperties;
import org.sleuthkit.autopsy.keywordsearch.KeywordSearchTabsTopComponent.TABS;

/**
 * Top component for Keyword List search
 */
@ConvertAsProperties(dtd = "-//org.sleuthkit.autopsy.keywordsearch//KeywordSearchList//EN",
autostore = false)
@TopComponent.Description(preferredID = "KeywordSearchListTopComponent",
//iconBase="SET/PATH/TO/ICON/HERE", 
persistenceType = TopComponent.PERSISTENCE_NEVER)
@TopComponent.Registration(mode = "explorer", openAtStartup = false)
//@ActionID(category = "Window", id = "org.sleuthkit.autopsy.keywordsearch.KeywordSearchListTopComponent")
//@ActionReference(path = "Menu/Window" /*, position = 333 */)
//@TopComponent.OpenActionRegistration(displayName = "#CTL_KeywordSearchListAction",
//preferredID = "KeywordSearchListTopComponent")
public final class KeywordSearchListTopComponent extends TopComponent implements KeywordSearchTopComponentInterface {

    private static Logger logger = Logger.getLogger(KeywordSearchListTopComponent.class.getName());
    private KeywordTableModel tableModel;
    private String currentKeywordList;

    public KeywordSearchListTopComponent() {
        tableModel = new KeywordTableModel();
        initComponents();
        customizeComponents();
        setName(NbBundle.getMessage(KeywordSearchListTopComponent.class, "CTL_KeywordSearchListTopComponent"));
        setToolTipText(NbBundle.getMessage(KeywordSearchListTopComponent.class, "HINT_KeywordSearchListTopComponent"));

    }

    private void customizeComponents() {
        chRegex.setToolTipText("Keyword is a regular expression");
        addWordButton.setToolTipText(("Add a new word to the keyword search list"));
        addWordField.setToolTipText("Enter a new word or regex to search");

        loadListButton.setToolTipText("Load a new keyword list from file or delete an existing list");
        importButton.setToolTipText("Import list(s) of keywords from an external file.");
        saveListButton.setToolTipText("Save the current keyword list to a file");
        searchButton.setToolTipText("Execute the keyword list search using the current list");
        deleteWordButton.setToolTipText("Remove selected keyword(s) from the list");
        deleteAllWordsButton.setToolTipText("Remove all keywords from the list (clear it)");
        
        searchButton.setEnabled(false);

        //keywordTable.setAutoscrolls(true);
        //keywordTable.setTableHeader(null);
        keywordTable.setShowHorizontalLines(false);
        keywordTable.setShowVerticalLines(false);

        keywordTable.getParent().setBackground(keywordTable.getBackground());

        //customize column witdhs
        keywordTable.setSize(260, 200);
        final int width = keywordTable.getSize().width;
        TableColumn column = null;
        for (int i = 0; i < 3; i++) {
            column = keywordTable.getColumnModel().getColumn(i);
            if (i > 0) {
                column.setPreferredWidth(((int) (width * 0.15)));
                //column.setCellRenderer(new CellTooltipRenderer());
            }
            else {
                column.setCellRenderer(new CellTooltipRenderer());
                column.setPreferredWidth(((int) (width * 0.68)));
            }
        }
        keywordTable.setCellSelectionEnabled(false);

        //loadDefaultKeywords();

        KeywordSearchListsXML.getCurrent().addPropertyChangeListener(new PropertyChangeListener() {

            @Override
            public void propertyChange(PropertyChangeEvent evt) {
                if (evt.getPropertyName().equals(KeywordSearchListsXML.ListsEvt.LIST_DELETED.toString())) {
                    //still keep keywords from deleted list in widgetm just disassociate the name
                    currentKeywordList = null;
                    curListValLabel.setText("-");
                    if (Integer.valueOf((Integer) evt.getNewValue()) == 0) {
                        loadListButton.setEnabled(false);
                    }
                } else if (evt.getPropertyName().equals(KeywordSearchListsXML.ListsEvt.LIST_ADDED.toString())) {
                    if (Integer.valueOf((Integer) evt.getOldValue()) == 0) {
                        loadListButton.setEnabled(true);
                    }
                }
            }
        });

        if (KeywordSearchListsXML.getCurrent().getNumberLists() == 0) {
            loadListButton.setEnabled(false);
        }

        initButtons();
        
        addWordField.setComponentPopupMenu(rightClickMenu);
        ActionListener actList = new ActionListener(){
            @Override
            public void actionPerformed(ActionEvent e){
                JMenuItem jmi = (JMenuItem) e.getSource();
                if(jmi.equals(cutMenuItem))
                    addWordField.cut();
                else if(jmi.equals(copyMenuItem))
                    addWordField.copy();
                else if(jmi.equals(pasteMenuItem))
                    addWordField.paste();
                else if(jmi.equals(selectAllMenuItem))
                    addWordField.selectAll();
            }
        };
        cutMenuItem.addActionListener(actList);
        copyMenuItem.addActionListener(actList);
        pasteMenuItem.addActionListener(actList);
        selectAllMenuItem.addActionListener(actList);
    }

    private void initButtons() {
        //initialize remove buttons
        if (getSelectedKeywords().isEmpty()) {
            deleteWordButton.setEnabled(false);
        } else {
            deleteWordButton.setEnabled(true);
        }

        if (getAllKeywords().isEmpty()) {
            deleteAllWordsButton.setEnabled(false);
            saveListButton.setEnabled(false);
        } else {
            deleteAllWordsButton.setEnabled(true);
            saveListButton.setEnabled(true);
        }
    }

    private void loadDefaultKeywords() {
        //some hardcoded keywords for testing

        //phone number
        tableModel.addKeyword(new Keyword("\\d\\d\\d[\\.-]\\d\\d\\d[\\.-]\\d\\d\\d\\d", false));
        tableModel.addKeyword(new Keyword("\\d{8,10}", false));
        tableModel.addKeyword(new Keyword("phone|fax", false));
        //IP address
        tableModel.addKeyword(new Keyword("(([0-9]|[1-9][0-9]|1[0-9]{2}|2[0-4][0-9]|25[0-5])\\.){3}([0-9]|[1-9][0-9]|1[0-9]{2}|2[0-4][0-9]|25[0-5])", false));
        //email
        tableModel.addKeyword(new Keyword("[e\\-]{0,2}mail", false));
        tableModel.addKeyword(new Keyword("[A-Z0-9._%-]+@[A-Z0-9.-]+\\.[A-Z]{2,4}", false));
        //URL
        tableModel.addKeyword(new Keyword("ftp|sftp|ssh|http|https|www", false));
        //escaped literal word \d\d\d
        tableModel.addKeyword(new Keyword("\\Q\\d\\d\\d\\E", false));
        tableModel.addKeyword(new Keyword("\\d\\d\\d\\d", true));
    }

    /** This method is called from within the constructor to
     * initialize the form.
     * WARNING: Do NOT modify this code. The content of this method is
     * always regenerated by the Form Editor.
     */
    // <editor-fold defaultstate="collapsed" desc="Generated Code">//GEN-BEGIN:initComponents
    private void initComponents() {

<<<<<<< HEAD
        rightClickMenu = new javax.swing.JPopupMenu();
        cutMenuItem = new javax.swing.JMenuItem();
        copyMenuItem = new javax.swing.JMenuItem();
        pasteMenuItem = new javax.swing.JMenuItem();
        selectAllMenuItem = new javax.swing.JMenuItem();
=======
        mainScrollPane = new javax.swing.JScrollPane();
        mainPanel = new javax.swing.JPanel();
>>>>>>> 338662fc
        filesIndexedNameLabel = new javax.swing.JLabel();
        filesIndexedValLabel = new javax.swing.JLabel();
        titleLabel = new javax.swing.JLabel();
        curListNameLabel = new javax.swing.JLabel();
        loadListButton = new javax.swing.JButton();
        tablePanel = new javax.swing.JPanel();
        saveListButton = new javax.swing.JButton();
        deleteWordButton = new javax.swing.JButton();
        deleteAllWordsButton = new javax.swing.JButton();
        chRegex = new javax.swing.JCheckBox();
        addWordButton = new javax.swing.JButton();
        addWordField = new javax.swing.JTextField();
        jScrollPane1 = new javax.swing.JScrollPane();
        keywordTable = new javax.swing.JTable();
        searchButton = new javax.swing.JButton();
        curListValLabel = new javax.swing.JLabel();
        importButton = new javax.swing.JButton();

<<<<<<< HEAD
        org.openide.awt.Mnemonics.setLocalizedText(cutMenuItem, org.openide.util.NbBundle.getMessage(KeywordSearchListTopComponent.class, "KeywordSearchListTopComponent.cutMenuItem.text")); // NOI18N
        rightClickMenu.add(cutMenuItem);

        org.openide.awt.Mnemonics.setLocalizedText(copyMenuItem, org.openide.util.NbBundle.getMessage(KeywordSearchListTopComponent.class, "KeywordSearchListTopComponent.copyMenuItem.text")); // NOI18N
        rightClickMenu.add(copyMenuItem);

        org.openide.awt.Mnemonics.setLocalizedText(pasteMenuItem, org.openide.util.NbBundle.getMessage(KeywordSearchListTopComponent.class, "KeywordSearchListTopComponent.pasteMenuItem.text")); // NOI18N
        rightClickMenu.add(pasteMenuItem);

        org.openide.awt.Mnemonics.setLocalizedText(selectAllMenuItem, org.openide.util.NbBundle.getMessage(KeywordSearchListTopComponent.class, "KeywordSearchListTopComponent.selectAllMenuItem.text")); // NOI18N
        rightClickMenu.add(selectAllMenuItem);

        setPreferredSize(new java.awt.Dimension(400, 612));
=======
        setPreferredSize(new java.awt.Dimension(345, 534));

        mainScrollPane.setPreferredSize(new java.awt.Dimension(345, 534));

        mainPanel.setPreferredSize(new java.awt.Dimension(345, 534));
>>>>>>> 338662fc

        org.openide.awt.Mnemonics.setLocalizedText(filesIndexedNameLabel, org.openide.util.NbBundle.getMessage(KeywordSearchListTopComponent.class, "KeywordSearchListTopComponent.filesIndexedNameLabel.text")); // NOI18N

        org.openide.awt.Mnemonics.setLocalizedText(filesIndexedValLabel, org.openide.util.NbBundle.getMessage(KeywordSearchListTopComponent.class, "KeywordSearchListTopComponent.filesIndexedValLabel.text")); // NOI18N

        titleLabel.setFont(new java.awt.Font("Tahoma", 0, 12));
        org.openide.awt.Mnemonics.setLocalizedText(titleLabel, org.openide.util.NbBundle.getMessage(KeywordSearchListTopComponent.class, "KeywordSearchListTopComponent.titleLabel.text")); // NOI18N

        org.openide.awt.Mnemonics.setLocalizedText(curListNameLabel, org.openide.util.NbBundle.getMessage(KeywordSearchListTopComponent.class, "KeywordSearchListTopComponent.curListNameLabel.text")); // NOI18N

        org.openide.awt.Mnemonics.setLocalizedText(loadListButton, org.openide.util.NbBundle.getMessage(KeywordSearchListTopComponent.class, "KeywordSearchListTopComponent.loadListButton.text")); // NOI18N
        loadListButton.addActionListener(new java.awt.event.ActionListener() {
            public void actionPerformed(java.awt.event.ActionEvent evt) {
                loadListButtonActionPerformed(evt);
            }
        });

        tablePanel.setBorder(javax.swing.BorderFactory.createLineBorder(new java.awt.Color(0, 0, 0)));

        org.openide.awt.Mnemonics.setLocalizedText(saveListButton, org.openide.util.NbBundle.getMessage(KeywordSearchListTopComponent.class, "KeywordSearchListTopComponent.saveListButton.text")); // NOI18N
        saveListButton.addActionListener(new java.awt.event.ActionListener() {
            public void actionPerformed(java.awt.event.ActionEvent evt) {
                saveListButtonActionPerformed(evt);
            }
        });

        org.openide.awt.Mnemonics.setLocalizedText(deleteWordButton, org.openide.util.NbBundle.getMessage(KeywordSearchListTopComponent.class, "KeywordSearchListTopComponent.deleteWordButton.text")); // NOI18N
        deleteWordButton.addActionListener(new java.awt.event.ActionListener() {
            public void actionPerformed(java.awt.event.ActionEvent evt) {
                deleteWordButtonActionPerformed(evt);
            }
        });

        org.openide.awt.Mnemonics.setLocalizedText(deleteAllWordsButton, org.openide.util.NbBundle.getMessage(KeywordSearchListTopComponent.class, "KeywordSearchListTopComponent.deleteAllWordsButton.text")); // NOI18N
        deleteAllWordsButton.addActionListener(new java.awt.event.ActionListener() {
            public void actionPerformed(java.awt.event.ActionEvent evt) {
                deleteAllWordsButtonActionPerformed(evt);
            }
        });

        org.openide.awt.Mnemonics.setLocalizedText(chRegex, org.openide.util.NbBundle.getMessage(KeywordSearchListTopComponent.class, "KeywordSearchListTopComponent.chRegex.text")); // NOI18N
        chRegex.addActionListener(new java.awt.event.ActionListener() {
            public void actionPerformed(java.awt.event.ActionEvent evt) {
                chRegexActionPerformed(evt);
            }
        });

        org.openide.awt.Mnemonics.setLocalizedText(addWordButton, org.openide.util.NbBundle.getMessage(KeywordSearchListTopComponent.class, "KeywordSearchListTopComponent.addWordButton.text")); // NOI18N
        addWordButton.addActionListener(new java.awt.event.ActionListener() {
            public void actionPerformed(java.awt.event.ActionEvent evt) {
                addWordButtonActionPerformed(evt);
            }
        });

        addWordField.setText(org.openide.util.NbBundle.getMessage(KeywordSearchListTopComponent.class, "KeywordSearchListTopComponent.addWordField.text")); // NOI18N
        addWordField.addActionListener(new java.awt.event.ActionListener() {
            public void actionPerformed(java.awt.event.ActionEvent evt) {
                addWordFieldActionPerformed(evt);
            }
        });

        keywordTable.setModel(tableModel);
        keywordTable.setAutoResizeMode(javax.swing.JTable.AUTO_RESIZE_OFF);
        keywordTable.setShowHorizontalLines(false);
        keywordTable.setShowVerticalLines(false);
        keywordTable.getTableHeader().setReorderingAllowed(false);
        jScrollPane1.setViewportView(keywordTable);

        org.openide.awt.Mnemonics.setLocalizedText(searchButton, org.openide.util.NbBundle.getMessage(KeywordSearchListTopComponent.class, "KeywordSearchListTopComponent.searchButton.text")); // NOI18N
        searchButton.addActionListener(new java.awt.event.ActionListener() {
            public void actionPerformed(java.awt.event.ActionEvent evt) {
                searchButtonActionPerformed(evt);
            }
        });

        javax.swing.GroupLayout tablePanelLayout = new javax.swing.GroupLayout(tablePanel);
        tablePanel.setLayout(tablePanelLayout);
        tablePanelLayout.setHorizontalGroup(
            tablePanelLayout.createParallelGroup(javax.swing.GroupLayout.Alignment.LEADING)
            .addGroup(tablePanelLayout.createSequentialGroup()
                .addContainerGap()
                .addGroup(tablePanelLayout.createParallelGroup(javax.swing.GroupLayout.Alignment.LEADING)
                    .addGroup(tablePanelLayout.createSequentialGroup()
                        .addComponent(deleteWordButton)
                        .addGap(18, 18, 18)
                        .addComponent(deleteAllWordsButton)
                        .addGap(18, 18, 18)
                        .addComponent(saveListButton))
                    .addGroup(tablePanelLayout.createSequentialGroup()
                        .addGap(35, 35, 35)
                        .addGroup(tablePanelLayout.createParallelGroup(javax.swing.GroupLayout.Alignment.LEADING)
                            .addComponent(addWordField, javax.swing.GroupLayout.PREFERRED_SIZE, 152, javax.swing.GroupLayout.PREFERRED_SIZE)
                            .addGroup(tablePanelLayout.createSequentialGroup()
                                .addGap(10, 10, 10)
                                .addComponent(chRegex)))
                        .addPreferredGap(javax.swing.LayoutStyle.ComponentPlacement.UNRELATED)
                        .addComponent(addWordButton))
                    .addComponent(jScrollPane1, javax.swing.GroupLayout.PREFERRED_SIZE, 272, javax.swing.GroupLayout.PREFERRED_SIZE)
                    .addComponent(searchButton))
                .addContainerGap(21, Short.MAX_VALUE))
        );
        tablePanelLayout.setVerticalGroup(
            tablePanelLayout.createParallelGroup(javax.swing.GroupLayout.Alignment.LEADING)
            .addGroup(tablePanelLayout.createSequentialGroup()
                .addGroup(tablePanelLayout.createParallelGroup(javax.swing.GroupLayout.Alignment.LEADING)
                    .addGroup(tablePanelLayout.createSequentialGroup()
                        .addContainerGap()
                        .addGroup(tablePanelLayout.createParallelGroup(javax.swing.GroupLayout.Alignment.LEADING)
                            .addComponent(addWordButton)
                            .addComponent(addWordField, javax.swing.GroupLayout.PREFERRED_SIZE, javax.swing.GroupLayout.DEFAULT_SIZE, javax.swing.GroupLayout.PREFERRED_SIZE))
                        .addGap(34, 34, 34))
                    .addGroup(tablePanelLayout.createSequentialGroup()
                        .addContainerGap(31, Short.MAX_VALUE)
                        .addComponent(chRegex)
                        .addGap(14, 14, 14)))
                .addPreferredGap(javax.swing.LayoutStyle.ComponentPlacement.RELATED)
                .addComponent(jScrollPane1, javax.swing.GroupLayout.PREFERRED_SIZE, 210, javax.swing.GroupLayout.PREFERRED_SIZE)
                .addPreferredGap(javax.swing.LayoutStyle.ComponentPlacement.UNRELATED)
                .addGroup(tablePanelLayout.createParallelGroup(javax.swing.GroupLayout.Alignment.LEADING)
                    .addGroup(tablePanelLayout.createParallelGroup(javax.swing.GroupLayout.Alignment.BASELINE)
                        .addComponent(deleteWordButton)
                        .addComponent(deleteAllWordsButton))
                    .addComponent(saveListButton))
                .addGap(18, 18, 18)
                .addComponent(searchButton)
                .addContainerGap())
        );

        org.openide.awt.Mnemonics.setLocalizedText(curListValLabel, org.openide.util.NbBundle.getMessage(KeywordSearchListTopComponent.class, "KeywordSearchListTopComponent.curListValLabel.text")); // NOI18N

        org.openide.awt.Mnemonics.setLocalizedText(importButton, org.openide.util.NbBundle.getMessage(KeywordSearchListTopComponent.class, "KeywordSearchListTopComponent.importButton.text")); // NOI18N
        importButton.addActionListener(new java.awt.event.ActionListener() {
            public void actionPerformed(java.awt.event.ActionEvent evt) {
                importButtonActionPerformed(evt);
            }
        });

        javax.swing.GroupLayout mainPanelLayout = new javax.swing.GroupLayout(mainPanel);
        mainPanel.setLayout(mainPanelLayout);
        mainPanelLayout.setHorizontalGroup(
            mainPanelLayout.createParallelGroup(javax.swing.GroupLayout.Alignment.LEADING)
            .addGroup(mainPanelLayout.createSequentialGroup()
                .addGap(16, 16, 16)
                .addGroup(mainPanelLayout.createParallelGroup(javax.swing.GroupLayout.Alignment.LEADING)
                    .addGroup(mainPanelLayout.createParallelGroup(javax.swing.GroupLayout.Alignment.LEADING)
                        .addComponent(titleLabel)
                        .addGroup(mainPanelLayout.createSequentialGroup()
                            .addGap(58, 58, 58)
                            .addComponent(loadListButton)
                            .addGap(27, 27, 27)
                            .addComponent(importButton))
                        .addGroup(mainPanelLayout.createSequentialGroup()
                            .addGap(11, 11, 11)
                            .addComponent(curListNameLabel)
                            .addPreferredGap(javax.swing.LayoutStyle.ComponentPlacement.RELATED)
                            .addComponent(curListValLabel, javax.swing.GroupLayout.DEFAULT_SIZE, 242, Short.MAX_VALUE))
                        .addComponent(tablePanel, javax.swing.GroupLayout.PREFERRED_SIZE, javax.swing.GroupLayout.DEFAULT_SIZE, javax.swing.GroupLayout.PREFERRED_SIZE))
                    .addGroup(mainPanelLayout.createSequentialGroup()
                        .addComponent(filesIndexedNameLabel)
                        .addPreferredGap(javax.swing.LayoutStyle.ComponentPlacement.RELATED)
                        .addComponent(filesIndexedValLabel, javax.swing.GroupLayout.PREFERRED_SIZE, 204, javax.swing.GroupLayout.PREFERRED_SIZE)
                        .addPreferredGap(javax.swing.LayoutStyle.ComponentPlacement.RELATED, 38, javax.swing.GroupLayout.PREFERRED_SIZE)))
                .addGap(54, 54, 54))
        );
        mainPanelLayout.setVerticalGroup(
            mainPanelLayout.createParallelGroup(javax.swing.GroupLayout.Alignment.LEADING)
            .addGroup(mainPanelLayout.createSequentialGroup()
                .addGap(21, 21, 21)
                .addComponent(titleLabel)
                .addGap(18, 18, 18)
                .addGroup(mainPanelLayout.createParallelGroup(javax.swing.GroupLayout.Alignment.TRAILING)
                    .addComponent(importButton)
                    .addComponent(loadListButton))
                .addPreferredGap(javax.swing.LayoutStyle.ComponentPlacement.UNRELATED)
                .addComponent(tablePanel, javax.swing.GroupLayout.PREFERRED_SIZE, javax.swing.GroupLayout.DEFAULT_SIZE, javax.swing.GroupLayout.PREFERRED_SIZE)
                .addGap(18, 18, 18)
                .addGroup(mainPanelLayout.createParallelGroup(javax.swing.GroupLayout.Alignment.BASELINE)
                    .addComponent(curListNameLabel)
                    .addComponent(curListValLabel))
                .addPreferredGap(javax.swing.LayoutStyle.ComponentPlacement.RELATED)
                .addGroup(mainPanelLayout.createParallelGroup(javax.swing.GroupLayout.Alignment.BASELINE)
                    .addComponent(filesIndexedNameLabel)
                    .addComponent(filesIndexedValLabel))
                .addContainerGap(60, Short.MAX_VALUE))
        );

        mainScrollPane.setViewportView(mainPanel);

        javax.swing.GroupLayout layout = new javax.swing.GroupLayout(this);
        this.setLayout(layout);
        layout.setHorizontalGroup(
            layout.createParallelGroup(javax.swing.GroupLayout.Alignment.LEADING)
            .addComponent(mainScrollPane, javax.swing.GroupLayout.DEFAULT_SIZE, 386, Short.MAX_VALUE)
        );
        layout.setVerticalGroup(
            layout.createParallelGroup(javax.swing.GroupLayout.Alignment.LEADING)
            .addComponent(mainScrollPane, javax.swing.GroupLayout.DEFAULT_SIZE, 568, Short.MAX_VALUE)
        );
    }// </editor-fold>//GEN-END:initComponents

    private void searchButtonActionPerformed(java.awt.event.ActionEvent evt) {//GEN-FIRST:event_searchButtonActionPerformed
    }//GEN-LAST:event_searchButtonActionPerformed

    private void addWordButtonActionPerformed(java.awt.event.ActionEvent evt) {//GEN-FIRST:event_addWordButtonActionPerformed

        String newWord = addWordField.getText().trim();
        boolean isLiteral = !chRegex.isSelected();
        final Keyword keyword = new Keyword(newWord, isLiteral);
     
        if (newWord.equals("")) {
            return;
        } else if (keywordExists(keyword)) {
            KeywordSearchUtil.displayDialog("New Keyword Entry", "Keyword already exists in the list.", KeywordSearchUtil.DIALOG_MESSAGE_TYPE.INFO);
            return;
        }


        //check if valid
        boolean valid = true;
        try {
            Pattern.compile(newWord);
        } catch (PatternSyntaxException ex1) {
            valid = false;
        } catch (IllegalArgumentException ex2) {
            valid = false;
        }
        if (!valid) {
            KeywordSearchUtil.displayDialog("New Keyword Entry", "Invalid keyword pattern.  Use words or a correct regex pattern.", KeywordSearchUtil.DIALOG_MESSAGE_TYPE.ERROR);
            return;
        }

        //add & reset checkbox
        tableModel.addKeyword(keyword);
        chRegex.setSelected(false);
        addWordField.setText("");

        if (deleteWordButton.isEnabled() == false) {
            if (!getSelectedKeywords().isEmpty()) {
                deleteWordButton.setEnabled(true);
            }
        }

        if (!getAllKeywords().isEmpty()) {
            deleteAllWordsButton.setEnabled(true);
            saveListButton.setEnabled(true);
        }


    }//GEN-LAST:event_addWordButtonActionPerformed

    private void saveListButtonActionPerformed(java.awt.event.ActionEvent evt) {//GEN-FIRST:event_saveListButtonActionPerformed
        final String FEATURE_NAME = "Save Keyword List";
        KeywordSearchListsXML writer = KeywordSearchListsXML.getCurrent();

        List<Keyword> keywords = tableModel.getAllKeywords();
        if (keywords.isEmpty()) {
            KeywordSearchUtil.displayDialog(FEATURE_NAME, "Keyword List is empty and cannot be saved", KeywordSearchUtil.DIALOG_MESSAGE_TYPE.INFO);
            return;
        }

        String listName = (String) JOptionPane.showInputDialog(
                null,
                "New keyword list name:",
                FEATURE_NAME,
                JOptionPane.PLAIN_MESSAGE,
                null,
                null,
                currentKeywordList != null ? currentKeywordList : "");
        if (listName == null || listName.trim().equals("")) {
            return;
        }

        boolean shouldAdd = false;
        if (writer.listExists(listName)) {
            boolean replace = KeywordSearchUtil.displayConfirmDialog(FEATURE_NAME, "Keyword List <" + listName + "> already exists, do you want to replace it?",
                    KeywordSearchUtil.DIALOG_MESSAGE_TYPE.WARN);
            if (replace) {
                shouldAdd = true;
            }

        } else {
            shouldAdd = true;
        }

        if (shouldAdd) {
            writer.addList(listName, keywords);
        }

        currentKeywordList = listName;
        curListValLabel.setText(listName);
        KeywordSearchUtil.displayDialog(FEATURE_NAME, "Keyword List <" + listName + "> saved", KeywordSearchUtil.DIALOG_MESSAGE_TYPE.INFO);


    }//GEN-LAST:event_saveListButtonActionPerformed

    private void chRegexActionPerformed(java.awt.event.ActionEvent evt) {//GEN-FIRST:event_chRegexActionPerformed
    }//GEN-LAST:event_chRegexActionPerformed

    private void deleteWordButtonActionPerformed(java.awt.event.ActionEvent evt) {//GEN-FIRST:event_deleteWordButtonActionPerformed
        tableModel.deleteSelected();

        if (getSelectedKeywords().isEmpty()) {
            deleteWordButton.setEnabled(false);
        }

        if (getAllKeywords().isEmpty()) {
            deleteAllWordsButton.setEnabled(false);
            saveListButton.setEnabled(false);
        }

    }//GEN-LAST:event_deleteWordButtonActionPerformed

    private void deleteAllWordsButtonActionPerformed(java.awt.event.ActionEvent evt) {//GEN-FIRST:event_deleteAllWordsButtonActionPerformed
        tableModel.deleteAll();

        deleteWordButton.setEnabled(false);
        deleteAllWordsButton.setEnabled(false);
        saveListButton.setEnabled(false);
    }//GEN-LAST:event_deleteAllWordsButtonActionPerformed

    private void loadListButtonActionPerformed(java.awt.event.ActionEvent evt) {//GEN-FIRST:event_loadListButtonActionPerformed

        final String FEATURE_NAME = "Load Keyword List";

        KeywordSearchListsXML loader = KeywordSearchListsXML.getCurrent();

        final String listName = showLoadDeleteListDialog(FEATURE_NAME, loader.getListNames().toArray(), currentKeywordList, true);

        if (listName == null || listName.equals("")) {
            return;
        }
        currentKeywordList = listName;
        tableModel.resync(currentKeywordList);
        curListValLabel.setText(listName);
        initButtons();
        KeywordSearchUtil.displayDialog(FEATURE_NAME, "Keyword List <" + listName + "> loaded", KeywordSearchUtil.DIALOG_MESSAGE_TYPE.INFO);


    }//GEN-LAST:event_loadListButtonActionPerformed

    private void importButtonActionPerformed(java.awt.event.ActionEvent evt) {//GEN-FIRST:event_importButtonActionPerformed
        //delegate to lists component
        KeywordSearchListImportExportTopComponent lists = new KeywordSearchListImportExportTopComponent();
        if (lists != null) {
            lists.importButtonAction(evt);
        }

    }//GEN-LAST:event_importButtonActionPerformed

<<<<<<< HEAD
=======
    private void addWordFieldActionPerformed(java.awt.event.ActionEvent evt) {//GEN-FIRST:event_addWordFieldActionPerformed
        addWordButtonActionPerformed(evt);
    }//GEN-LAST:event_addWordFieldActionPerformed

>>>>>>> 338662fc
    // Variables declaration - do not modify//GEN-BEGIN:variables
    private javax.swing.JButton addWordButton;
    private javax.swing.JTextField addWordField;
    private javax.swing.JCheckBox chRegex;
    private javax.swing.JMenuItem copyMenuItem;
    private javax.swing.JLabel curListNameLabel;
    private javax.swing.JLabel curListValLabel;
    private javax.swing.JMenuItem cutMenuItem;
    private javax.swing.JButton deleteAllWordsButton;
    private javax.swing.JButton deleteWordButton;
    private javax.swing.JLabel filesIndexedNameLabel;
    private javax.swing.JLabel filesIndexedValLabel;
    private javax.swing.JButton importButton;
    private javax.swing.JScrollPane jScrollPane1;
    private javax.swing.JTable keywordTable;
    private javax.swing.JButton loadListButton;
<<<<<<< HEAD
    private javax.swing.JMenuItem pasteMenuItem;
    private javax.swing.JPopupMenu rightClickMenu;
    private javax.swing.JButton saveListButton;
    private javax.swing.JButton searchButton;
    private javax.swing.JMenuItem selectAllMenuItem;
=======
    private javax.swing.JPanel mainPanel;
    private javax.swing.JScrollPane mainScrollPane;
    private javax.swing.JButton saveListButton;
    private javax.swing.JButton searchButton;
    private javax.swing.JPanel tablePanel;
>>>>>>> 338662fc
    private javax.swing.JLabel titleLabel;
    // End of variables declaration//GEN-END:variables
    private JComboBox loadListCombo;
    
    private JComboBox findDialogComponent(Component component) {
        if (component instanceof JComboBox) {
            loadListCombo = (JComboBox) component;
        } else if (component instanceof JPanel) {
            for (Component c : ((JPanel) component).getComponents()) {
                findDialogComponent(c);
            }
        } else if (component instanceof JOptionPane) {
            for (Component c : ((JOptionPane) component).getComponents()) {
                findDialogComponent(c);
            }

        }
        return loadListCombo;
    }

    private String showLoadDeleteListDialog(final String title, Object[] choices, Object initialChoice, boolean deleteOption) {
        if (deleteOption) {
            //custom JOptionPane with right click to delete list
            //TODO custom component might be better, than customizing a prefab component
            final JOptionPane loadPane = new JOptionPane("Keyword list to load (right-click to delete):", JOptionPane.PLAIN_MESSAGE,
                    JOptionPane.OK_CANCEL_OPTION, null,
                    null, null);

            loadPane.setWantsInput(true);
            loadPane.setSelectionValues(choices);
            loadPane.setInitialSelectionValue(initialChoice);

            final JDialog loadDialog = loadPane.createDialog(null, title);
            final JPopupMenu rightClickMenu = new JPopupMenu();

            final MouseListener rightClickListener = new MouseListener() {

                @Override
                public void mouseClicked(MouseEvent e) {
                    if (e.getButton() == MouseEvent.BUTTON3) {
                        rightClickMenu.show(loadPane, e.getX(), e.getY());
                    }
                }

                @Override
                public void mouseEntered(MouseEvent e) {
                }

                @Override
                public void mouseExited(MouseEvent e) {
                }

                @Override
                public void mousePressed(MouseEvent e) {
                }

                @Override
                public void mouseReleased(MouseEvent e) {
                    rightClickMenu.setVisible(false);
                }
            };
            JMenuItem delItem = new JMenuItem("Delete List");

            delItem.addActionListener(new ActionListener() {

                JComboBox combo;

                @Override
                public void actionPerformed(ActionEvent e) {

                    String selList = null;
                    //there is no JOptionPane API to get current from combobox before OK is pressed
                    //workaround traversing the widgets
                    combo = findDialogComponent(loadPane);

                    if (combo != null) {
                        selList = (String) combo.getSelectedItem();
                    }

                    if (selList != null && selList != JOptionPane.UNINITIALIZED_VALUE) {
                        KeywordSearchListsXML loader = KeywordSearchListsXML.getCurrent();
                        boolean deleted = loader.deleteList(selList);
                        if (deleted) {
                            Object[] choices = loader.getListNames().toArray();
                            loadPane.setSelectionValues(choices);
                            if (choices.length > 0) {
                                loadPane.setInitialSelectionValue(choices[0]);
                            }
                            loadPane.selectInitialValue();
                            combo = findDialogComponent(loadPane);
                            combo.addMouseListener(rightClickListener);
                            KeywordSearchUtil.displayDialog(title, "Keyword List <" + selList + "> deleted", KeywordSearchUtil.DIALOG_MESSAGE_TYPE.INFO);
                        }
                    }
                    rightClickMenu.setVisible(false);
                }
            });

            rightClickMenu.add(delItem);

            JComboBox combo = findDialogComponent(loadPane);
            combo.addMouseListener(rightClickListener);

            loadPane.selectInitialValue();
            loadDialog.setVisible(true);
            loadDialog.dispose();
            String retString = (String) loadPane.getInputValue();
            if (retString == JOptionPane.UNINITIALIZED_VALUE) //no choice was made
            {
                retString = null;
            }

            return retString;
        } else {
            return (String) JOptionPane.showInputDialog(
                    null,
                    "Keyword list to load:",
                    title,
                    JOptionPane.PLAIN_MESSAGE,
                    null,
                    choices,
                    initialChoice);

        }
    }

    @Override
    public void componentOpened() {
    }

    @Override
    public void componentClosed() {
    }

    void writeProperties(java.util.Properties p) {
        p.setProperty("version", "1.0");
    }

    void readProperties(java.util.Properties p) {
    }

    @Override
    public boolean isMultiwordQuery() {
        return true;
    }

    @Override
    public void addSearchButtonListener(ActionListener l) {
        searchButton.addActionListener(l);
    }

    @Override
    public String getQueryText() {
        return null;
    }

    @Override
    public List<Keyword> getQueryList() {
        return getAllKeywords();
    }

    @Override
    public boolean isLuceneQuerySelected() {
        return false;
    }

    @Override
    public boolean isRegexQuerySelected() {
        return true;
    }

    @Override
    public void setFilesIndexed(int filesIndexed) {
        filesIndexedValLabel.setText(Integer.toString(filesIndexed));
        if (filesIndexed == 0) {
            searchButton.setEnabled(false);
        } else {
            searchButton.setEnabled(true);
        }
    }

    List<Keyword> getAllKeywords() {
        return tableModel.getAllKeywords();
    }

    List<Keyword> getSelectedKeywords() {
        return tableModel.getSelectedKeywords();
    }

    private boolean keywordExists(Keyword keyword) {
        return tableModel.keywordExists(keyword);
    }

    private class KeywordTableModel extends AbstractTableModel {
        //data

        private Set<TableEntry> keywordData = new TreeSet<TableEntry>();

        @Override
        public int getColumnCount() {
            return 3;
        }

        @Override
        public int getRowCount() {
            return keywordData.size();
        }

        @Override
        public String getColumnName(int column) {
            String colName = null;
            
            switch (column) {
                case 0:
                    colName = "Keyword";
                    break;
                case 1:
                    colName = "RegEx.";
                    break;
                case 2:
                    colName = "Sel.";
                    break;
                default:
                    ;
                           
            }
            return colName;
        }
        
        

        @Override
        public Object getValueAt(int rowIndex, int columnIndex) {
            Object ret = null;
            TableEntry entry = null;
            //iterate until row
            Iterator<TableEntry> it = keywordData.iterator();
            for (int i = 0; i <= rowIndex; ++i) {
                entry = it.next();
            }
            switch (columnIndex) {
                case 0:
                    ret = (Object) entry.keyword;
                    break;
                case 1:
                    ret = (Object) !entry.isLiteral;
                    break;
                case 2:
                    ret = (Object) entry.isActive;
                    break;
                default:
                    logger.log(Level.SEVERE, "Invalid table column index: " + columnIndex);
                    break;
            }
            return ret;
        }

        @Override
        public boolean isCellEditable(int rowIndex, int columnIndex) {
            return columnIndex == 2 ? true : false;
        }

        @Override
        public void setValueAt(Object aValue, int rowIndex, int columnIndex) {
            if (columnIndex == 2) {
                TableEntry entry = null;
                //iterate until row
                Iterator<TableEntry> it = keywordData.iterator();
                for (int i = 0; i <= rowIndex && it.hasNext(); ++i) {
                    entry = it.next();
                }
                if (entry != null)
                    entry.isActive = (Boolean) aValue;
                if (getSelectedKeywords().isEmpty()) {
                    deleteWordButton.setEnabled(false);
                } else {
                    deleteWordButton.setEnabled(true);
                }
            }
        }

        @Override
        public Class getColumnClass(int c) {
            return getValueAt(0, c).getClass();
        }

        List<Keyword> getAllKeywords() {
            List<Keyword> ret = new ArrayList<Keyword>();
            for (TableEntry e : keywordData) {
                ret.add(new Keyword(e.keyword, e.isLiteral));
            }
            return ret;
        }

        List<Keyword> getSelectedKeywords() {
            List<Keyword> ret = new ArrayList<Keyword>();
            for (TableEntry e : keywordData) {
                if (e.isActive && !e.keyword.equals("")) {
                    ret.add(new Keyword(e.keyword, e.isLiteral));
                }
            }
            return ret;
        }

        boolean keywordExists(Keyword keyword) {
            List<Keyword> all = getAllKeywords();
            return all.contains(keyword);
        }

        void addKeyword(Keyword keyword) {
            if (!keywordExists(keyword)) {
                keywordData.add(new TableEntry(keyword));
            }
            fireTableDataChanged();
        }

        void addKeywords(List<Keyword> keywords) {
            for (Keyword keyword : keywords) {
                if (!keywordExists(keyword)) {
                    keywordData.add(new TableEntry(keyword));
                }
            }
            fireTableDataChanged();
        }

        void resync(String listName) {
            KeywordSearchListsXML loader = KeywordSearchListsXML.getCurrent();
            KeywordSearchList list = loader.getList(listName);
            List<Keyword> keywords = list.getKeywords();

            deleteAll();
            addKeywords(keywords);
        }

        void deleteAll() {
            keywordData.clear();
            fireTableDataChanged();
        }

        void deleteSelected() {
            List<TableEntry> toDel = new ArrayList<TableEntry>();

            for (TableEntry e : keywordData) {
                if (e.isActive && !e.keyword.equals("")) {
                    toDel.add(e);
                }
            }
            for (TableEntry del : toDel) {
                keywordData.remove(del);
            }
            fireTableDataChanged();

        }

        class TableEntry implements Comparable {

            String keyword;
            Boolean isLiteral;
            Boolean isActive;

            TableEntry(Keyword keyword, Boolean isActive) {
                this.keyword = keyword.getQuery();
                this.isLiteral = keyword.isLiteral();
                this.isActive = isActive;
            }

            TableEntry(Keyword keyword) {
                this.keyword = keyword.getQuery();
                this.isLiteral = keyword.isLiteral();
                this.isActive = false;
            }
            
            TableEntry(String keyword, Boolean isLiteral) {
                this.keyword = keyword;
                this.isLiteral = isLiteral;
                this.isActive = false;
            }

           

             @Override
            public int compareTo(Object o) {
                int keywords =  this.keyword.compareTo(((TableEntry) o).keyword);
                if (keywords != 0) 
                    return keywords;
                else return this.isLiteral.compareTo(((TableEntry) o).isLiteral);
            }
         
        }
    }

    /**
     * tooltips that show entire query string
     */
    private static class CellTooltipRenderer extends DefaultTableCellRenderer {

        @Override
        public Component getTableCellRendererComponent(
                JTable table, Object value,
                boolean isSelected, boolean hasFocus,
                int row, int column) {

            if (column == 0) {
                String val = (String) table.getModel().getValueAt(row, column);
                setToolTipText(val);
                setText(val);
            }

            return this;
        }
    }
}<|MERGE_RESOLUTION|>--- conflicted
+++ resolved
@@ -210,16 +210,13 @@
     // <editor-fold defaultstate="collapsed" desc="Generated Code">//GEN-BEGIN:initComponents
     private void initComponents() {
 
-<<<<<<< HEAD
+        mainScrollPane = new javax.swing.JScrollPane();
+        mainPanel = new javax.swing.JPanel();
         rightClickMenu = new javax.swing.JPopupMenu();
         cutMenuItem = new javax.swing.JMenuItem();
         copyMenuItem = new javax.swing.JMenuItem();
         pasteMenuItem = new javax.swing.JMenuItem();
         selectAllMenuItem = new javax.swing.JMenuItem();
-=======
-        mainScrollPane = new javax.swing.JScrollPane();
-        mainPanel = new javax.swing.JPanel();
->>>>>>> 338662fc
         filesIndexedNameLabel = new javax.swing.JLabel();
         filesIndexedValLabel = new javax.swing.JLabel();
         titleLabel = new javax.swing.JLabel();
@@ -238,7 +235,7 @@
         curListValLabel = new javax.swing.JLabel();
         importButton = new javax.swing.JButton();
 
-<<<<<<< HEAD
+        setPreferredSize(new java.awt.Dimension(345, 534));
         org.openide.awt.Mnemonics.setLocalizedText(cutMenuItem, org.openide.util.NbBundle.getMessage(KeywordSearchListTopComponent.class, "KeywordSearchListTopComponent.cutMenuItem.text")); // NOI18N
         rightClickMenu.add(cutMenuItem);
 
@@ -252,13 +249,10 @@
         rightClickMenu.add(selectAllMenuItem);
 
         setPreferredSize(new java.awt.Dimension(400, 612));
-=======
-        setPreferredSize(new java.awt.Dimension(345, 534));
 
         mainScrollPane.setPreferredSize(new java.awt.Dimension(345, 534));
 
         mainPanel.setPreferredSize(new java.awt.Dimension(345, 534));
->>>>>>> 338662fc
 
         org.openide.awt.Mnemonics.setLocalizedText(filesIndexedNameLabel, org.openide.util.NbBundle.getMessage(KeywordSearchListTopComponent.class, "KeywordSearchListTopComponent.filesIndexedNameLabel.text")); // NOI18N
 
@@ -608,13 +602,10 @@
 
     }//GEN-LAST:event_importButtonActionPerformed
 
-<<<<<<< HEAD
-=======
     private void addWordFieldActionPerformed(java.awt.event.ActionEvent evt) {//GEN-FIRST:event_addWordFieldActionPerformed
         addWordButtonActionPerformed(evt);
     }//GEN-LAST:event_addWordFieldActionPerformed
 
->>>>>>> 338662fc
     // Variables declaration - do not modify//GEN-BEGIN:variables
     private javax.swing.JButton addWordButton;
     private javax.swing.JTextField addWordField;
@@ -631,19 +622,14 @@
     private javax.swing.JScrollPane jScrollPane1;
     private javax.swing.JTable keywordTable;
     private javax.swing.JButton loadListButton;
-<<<<<<< HEAD
+    private javax.swing.JPanel mainPanel;
+    private javax.swing.JScrollPane mainScrollPane;
     private javax.swing.JMenuItem pasteMenuItem;
     private javax.swing.JPopupMenu rightClickMenu;
     private javax.swing.JButton saveListButton;
     private javax.swing.JButton searchButton;
     private javax.swing.JMenuItem selectAllMenuItem;
-=======
-    private javax.swing.JPanel mainPanel;
-    private javax.swing.JScrollPane mainScrollPane;
-    private javax.swing.JButton saveListButton;
-    private javax.swing.JButton searchButton;
     private javax.swing.JPanel tablePanel;
->>>>>>> 338662fc
     private javax.swing.JLabel titleLabel;
     // End of variables declaration//GEN-END:variables
     private JComboBox loadListCombo;
