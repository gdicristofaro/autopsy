--- conflicted
+++ resolved
@@ -35,10 +35,7 @@
 import org.apache.tika.metadata.Metadata;
 import org.apache.tika.parser.ParseContext;
 import org.openide.util.NbBundle;
-<<<<<<< HEAD
-=======
 import org.sleuthkit.autopsy.coreutils.Logger;
->>>>>>> a8cfbd1e
 import org.sleuthkit.autopsy.keywordsearch.Ingester.IngesterException;
 import org.sleuthkit.datamodel.AbstractFile;
 import org.sleuthkit.datamodel.ReadContentInputStream;
@@ -54,10 +51,7 @@
  */
 class TikaTextExtractor extends FileTextExtractor {
 
-<<<<<<< HEAD
-=======
     static final private Logger logger = Logger.getLogger(TikaTextExtractor.class.getName());
->>>>>>> a8cfbd1e
     private final ExecutorService tikaParseExecutor = Executors.newSingleThreadExecutor();
 
     private static final List<String> TIKA_SUPPORTED_TYPES
@@ -67,15 +61,6 @@
             .collect(Collectors.toList());
 
     @Override
-<<<<<<< HEAD
-    void logWarning(final String msg, Exception ex) {
-        KeywordSearch.getTikaLogger().log(Level.WARNING, msg, ex);
-        super.logWarning(msg, ex);
-    }
-
-    @Override
-    Reader getReader(final InputStream stream, AbstractFile sourceFile) throws IngesterException, MissingResourceException {
-=======
     public void logWarning(final String msg, Exception ex) {
         KeywordSearch.getTikaLogger().log(Level.WARNING, msg, ex);
         logger.log(Level.WARNING, msg, ex); //NON-NLS  }
@@ -85,7 +70,6 @@
     public Reader getReader(AbstractFile sourceFile) throws IngesterException, MissingResourceException {
         ReadContentInputStream stream = new ReadContentInputStream(sourceFile);
 
->>>>>>> a8cfbd1e
         Metadata metadata = new Metadata();
         //Parse the file in a task, a convenient way to have a timeout...
         final Future<Reader> future = tikaParseExecutor.submit(() -> new Tika().parse(stream, metadata));
@@ -143,8 +127,6 @@
         //then accept all formats supported by Tika
         return TIKA_SUPPORTED_TYPES.contains(detectedFormat);
     }
-<<<<<<< HEAD
-=======
 
 
     @Override
@@ -153,39 +135,6 @@
     }
 
     /**
-     * Return timeout that should be used to index the content.
-     *
-     * @param size size of the content
-     *
-     * @return time in seconds to use a timeout
-     */
-    private static int getTimeout(long size) {
-        if (size < 1024 * 1024L) //1MB
-        {
-            return 60;
-        } else if (size < 10 * 1024 * 1024L) //10MB
-        {
-            return 1200;
-        } else if (size < 100 * 1024 * 1024L) //100MB
-        {
-            return 3600;
-        } else {
-            return 3 * 3600;
-        }
->>>>>>> a8cfbd1e
-
-    @Override
-    InputStream getInputStream(AbstractFile sourceFile1) {
-        return new ReadContentInputStream(sourceFile1);
-    }
-
-    @Override
-    boolean isDisabled() {
-        return false;
-    }
-
-    /**
-<<<<<<< HEAD
      * Return timeout that should be used to index the content.
      *
      * @param size size of the content
@@ -220,19 +169,6 @@
             this.reader = reader;
         }
 
-=======
-     * An implementation of CharSource that just wraps an existing reader and
-     * returns it in openStream().
-     */
-    private static class ReaderCharSource extends CharSource {
-
-        private final Reader reader;
-
-        public ReaderCharSource(Reader reader) {
-            this.reader = reader;
-        }
-
->>>>>>> a8cfbd1e
         @Override
         public Reader openStream() throws IOException {
             return reader;
