--- conflicted
+++ resolved
@@ -15,11 +15,7 @@
         <or>
             <matches string="${java.version}" pattern="1\.8\.0_6[6-9]"/>
             <matches string="${java.version}" pattern="1\.8\.0_[7-9][0-9]"/>
-<<<<<<< HEAD
-            <matches string="${java.version}" pattern="1\.8\.0_[0-9][0-9][0-9]"/>
-=======
             <matches string="${java.version}" pattern="1\.8\.0_[1-9][0-9][0-9]"/>
->>>>>>> 9ab720a3
             <matches string="${java.version}" pattern="1\.8\.[1-9]_[0-9][0-9]"/>
             <equals arg1="${ant.java.version}" arg2="1.9"/>
         </or>
